--- conflicted
+++ resolved
@@ -9,17 +9,10 @@
 msgstr ""
 "Project-Id-Version: audacious 1.4.0\n"
 "Report-Msgid-Bugs-To: http://bugs.audacious-media-player.org\n"
-<<<<<<< HEAD
-"POT-Creation-Date: 2007-08-25 15:34+0200\n"
-"PO-Revision-Date: 2006-12-23 21:24+0200\n"
-"Last-Translator: Daniel Patriche <m4st3rth0r@yahoo.com>\n"
-"Language-Team: Romanian <m4st3rth0r@yahoo.com>\n"
-=======
 "POT-Creation-Date: 2007-07-29 17:21+0200\n"
 "PO-Revision-Date: 2007-08-26 03:03+0300\n"
 "Last-Translator: Cristi Măgherușan <majeru@atheme.org>\n"
 "Language-Team: Romanian\n"
->>>>>>> a549710f
 "MIME-Version: 1.0\n"
 "Content-Type: text/plain; charset=UTF-8\n"
 "Content-Transfer-Encoding: 8bit"
@@ -35,19 +28,11 @@
 "\n"
 "Nu s-a putut deschide fișierul glade (%s). Verificați instalarea.\n"
 
-#: src/audacious/glade/fileinfo.glade:8
-msgid "Track Information"
-msgstr "Informatii Track"
-
-<<<<<<< HEAD
-#: src/audacious/glade/fileinfo.glade:81
-msgid "<span size=\"small\">Title</span>"
-msgstr "<span size=\"small\">Titlu</span>"
-
-#: src/audacious/glade/fileinfo.glade:139
-msgid "<span size=\"small\">Artist</span>"
-msgstr "<span size=\"small\">Artist</span>"
-=======
+#: src/audacious/input.c:646
+#, c-format
+msgid "audacious: %s"
+msgstr "audacious: %s"
+
 #: src/audacious/input.c:662
 msgid "Filename:"
 msgstr "Fișier:"
@@ -55,112 +40,22 @@
 #: src/audacious/input.c:681
 msgid "No input plugin recognized this file"
 msgstr "Nici un plugin de intrare nu a recunoscut acest fișier"
->>>>>>> a549710f
-
-#: src/audacious/glade/fileinfo.glade:197
-msgid "<span size=\"small\">Album</span>"
-msgstr "<span size=\"small\">Album</span>"
-
-<<<<<<< HEAD
-#: src/audacious/glade/fileinfo.glade:255
-msgid "<span size=\"small\">Comment</span>"
-msgstr "<span size=\"small\">Comentariu</span>"
-=======
+
+#: src/audacious/input.c:683
+#, c-format
+msgid "Input plugin: %s"
+msgstr "Plugin de intrare: %s"
+
 #: src/audacious/logger.c:124
 #, c-format
 msgid "Unable to create log file (%s)!\n"
 msgstr "Nu s-a putut crea fișierul de loguri (%s)!\n"
->>>>>>> a549710f
-
-#: src/audacious/glade/fileinfo.glade:313
-msgid "<span size=\"small\">Genre</span>"
-msgstr "<span size=\"small\">Gen</span>"
-
-<<<<<<< HEAD
-#: src/audacious/glade/fileinfo.glade:392
-msgid "<span size=\"small\">Year</span>"
-msgstr "<span size=\"small\">An</span>"
-
-#: src/audacious/glade/fileinfo.glade:441
-msgid "<span size=\"small\">Track Number</span>"
-msgstr "<span size=\"small\">Numarul Track-ului</span>"
-
-#: src/audacious/glade/fileinfo.glade:499
-msgid "<span size=\"small\">Location</span>"
-msgstr "<span size=\"small\">Locatia</span>"
-
-#: src/audacious/glade/prefswin.glade:8
-#, fuzzy
-msgid "Audacious Preferences"
-msgstr "Developerii de baza Audacious"
-
-#: src/audacious/glade/prefswin.glade:115
-msgid "_Decoder list:"
-msgstr "Lista _Decodoarelor"
-
-#: src/audacious/glade/prefswin.glade:219
-msgid "<span size=\"medium\"><b>Decoders</b></span>"
-msgstr "<span size=\"medium\"><b>Decodoare</b></span>"
-
-#: src/audacious/glade/prefswin.glade:261
-msgid "_General plugin list:"
-msgstr "Lista plugin-urilor _Generale"
-
-#: src/audacious/glade/prefswin.glade:365
-msgid "<span size=\"medium\"><b>General</b></span>"
-msgstr "<span size=\"medium\"><b>General</b></span>"
-
-#: src/audacious/glade/prefswin.glade:407
-msgid "_Visualization plugin list:"
-msgstr "Lista plugin-urilor de _Vizualizare"
-
-#: src/audacious/glade/prefswin.glade:511
-msgid "<b>Visualization</b>"
-msgstr "<b>Vizualizare</b>"
-
-#: src/audacious/glade/prefswin.glade:553
-msgid "_Effect plugin list:"
-msgstr "Lista plugin-urilor de _Efecte"
-
-#: src/audacious/glade/prefswin.glade:657
-msgid "<b>Effects</b>"
-msgstr "<b>Efecte</b>"
-
-#: src/audacious/glade/prefswin.glade:693 src/audacious/ui_manager.c:378
-#: src/audacious/ui_manager.c:398 src/audacious/ui_preferences.c:116
-msgid "Plugins"
-msgstr "Plugin-uri"
-
-#: src/audacious/glade/prefswin.glade:746
-msgid "<b>_Skin</b>"
-msgstr "<b>_Skin</b>"
-
-#: src/audacious/glade/prefswin.glade:799
-#, fuzzy
-msgid "Refresh skin list"
-msgstr "Reimprospateaza Lista"
-
-#: src/audacious/glade/prefswin.glade:893
-msgid "<b>_Fonts</b>"
-msgstr "<b>_Fonturi</b>"
-
-#: src/audacious/glade/prefswin.glade:948
-msgid "_Player:"
-msgstr "_Player:"
-
-#: src/audacious/glade/prefswin.glade:991
-msgid "_Playlist:"
-msgstr "_Playlist:"
-
-#: src/audacious/glade/prefswin.glade:1023
-msgid "Select main player window font:"
-msgstr ""
-
-#: src/audacious/glade/prefswin.glade:1045
-#, fuzzy
-msgid "Select playlist font:"
-msgstr "/Selecteaza Urmatorul Playlist"
-=======
+
+#: src/audacious/main.c:89 src/audacious/main.c:91 src/audacious/ui_main.c:627
+#: src/audacious/ui_main.c:2836
+msgid "Audacious"
+msgstr "Audacious"
+
 #: src/audacious/main.c:466
 #, c-format
 msgid "Could not create directory (%s): %s\n"
@@ -229,35 +124,15 @@
 #: src/audacious/main.c:893
 msgid "FILE..."
 msgstr "Fișier..."
->>>>>>> a549710f
-
-#: src/audacious/glade/prefswin.glade:1091
-msgid ""
-"Use bitmap fonts if they are available. Bitmap fonts do not support Unicode "
-"strings."
-msgstr ""
-<<<<<<< HEAD
-
-#: src/audacious/glade/prefswin.glade:1093
-msgid "Use Bitmap fonts if available"
-msgstr "Foloseste fonturi Bitmap daca este posibil"
-
-#: src/audacious/glade/prefswin.glade:1127
-msgid "<b>_Miscellaneous</b>"
-msgstr "<b>_Diverse</b>"
-
-#: src/audacious/glade/prefswin.glade:1175
-msgid "Show track numbers in playlist"
-msgstr "Arata numarul track-ului in playlist"
-
-#: src/audacious/glade/prefswin.glade:1210
-msgid "Show separators in playlist"
-msgstr "Arata separatori in playlist"
-
-#: src/audacious/glade/prefswin.glade:1245
-msgid "Use custom cursors"
-msgstr "Foloseste cursoare modificate"
-=======
+
+#: src/audacious/main.c:1058
+#, c-format
+msgid ""
+"<b><big>Unable to load skin.</big></b>\n"
+"\n"
+"Check that skin at '%s' is usable and default skin is properly installed at "
+"'%s'\n"
+msgstr ""
 "<b><big>Nu s-a putut incărca skin-ul.</big></b>\n"
 "\n"
 "Verificați dacă skin-ul '%s' este utilizabil și skin-ul implicit este "
@@ -322,20 +197,13 @@
 "Vă rugăm să includeți textul erorii și o descriere cât mai exactă a acțiunii care a dus la apariția acesteia, sau eventuale indicii care ne pot fi de folos.\n"
 "Vă mulțumim și ne cerem scuze pentru eventualele inconveniente provocate.\n"
 "\n"
->>>>>>> a549710f
-
-#: src/audacious/glade/prefswin.glade:1279
-#: src/audacious/glade/prefswin.glade:1290
-msgid "This enables the window manager to show decorations for windows."
-msgstr ""
-<<<<<<< HEAD
-"Aceasta optiune permite managerului de ferestre sa arate decoratii pentru "
-"ferestre"
-
-#: src/audacious/glade/prefswin.glade:1281
-msgid "Show window manager decoration"
-msgstr "Arata decoratia managerului de ferestre"
-=======
+
+#: src/audacious/signals.c:80
+msgid ""
+"\n"
+"Bugs can be reported at http://bugs-meta.atheme.org against the Audacious "
+"product.\n"
+msgstr ""
 "\n"
 "Erorile pot fi reportate la http://bugs-meta.atheme.org·, la secțiunea Audacious.\n"
 
@@ -345,78 +213,1536 @@
 "Expect unusable crash reports.\n"
 msgstr "Implementarea semnalelor în sistemul de operare al dumneavoastră este defectuoasă.\n"
 "Este foarte probabil ca eventualele mesaje de eroare în caz de eșec să fie neconcludente."
->>>>>>> a549710f
+
+#: src/audacious/strings.c:171
+msgid "  (invalid UTF-8)"
+msgstr " (UTF-8 invalid)"
+
+#: src/audacious/ui_about.c:46
+#, c-format
+msgid ""
+"<big><b>Audacious %s</b></big>\n"
+"\n"
+"Copyright (C) 2005-2007 Audacious Development Team"
+msgstr ""
+"<big><b>Audacious %s</b></big>\n"
+"\n"
+"Copyright (C) 2005-2007 Echipa de dezvoltare Audacious \n"
+
+#: src/audacious/ui_about.c:125 src/audacious/ui_credits.c:350
+#: src/audacious/ui_manager.c:386 src/audacious/ui_manager.c:387
+msgid "About Audacious"
+msgstr "Despre Audacious"
+
+#: src/audacious/ui_about.c:174 src/audacious/ui_credits.c:393
+msgid "Credits"
+msgstr "Credite"
+
+#: src/audacious/ui_credits.c:47
+#, c-format
+msgid ""
+"<big><b>Audacious %s</b></big>\n"
+"The future of UNIX multimedia.\n"
+"\n"
+"Copyright (C) 2005-2007 Audacious Development Team\n"
+msgstr ""
+"<big><b>Audacious %s</b></big>\n"
+"Viitorul Multimedia în Unix.\n"
+"\n"
+"Copyright (C) 2005-2007 Echipa de dezvoltare Audacious \n"
+
+#: src/audacious/ui_credits.c:53
+msgid "Audacious core developers:"
+msgstr "Developerii Audacious:"
+
+#: src/audacious/ui_credits.c:69
+msgid "Graphics:"
+msgstr "Grafică:"
+
+#: src/audacious/ui_credits.c:74
+msgid "Default skin:"
+msgstr "Skin-ul implicit:"
+
+#: src/audacious/ui_credits.c:79
+msgid "Plugin development:"
+msgstr "Dezvoltatori de plugin-uri:"
+
+#: src/audacious/ui_credits.c:93
+msgid "Patch authors:"
+msgstr "Autori de patch-uri:"
+
+#: src/audacious/ui_credits.c:113
+msgid "0.1.x developers:"
+msgstr "Dezvoltatorii versiunii 0.1.x:"
+
+#: src/audacious/ui_credits.c:119
+msgid "BMP Developers:"
+msgstr "Dezvoltatorii BMP:"
+
+#: src/audacious/ui_credits.c:151
+msgid "Brazilian Portuguese:"
+msgstr "Portugheză braziliană:"
+
+#: src/audacious/ui_credits.c:154
+msgid "Breton:"
+msgstr "Bretonă:"
+
+#: src/audacious/ui_credits.c:157
+msgid "Bulgarian:"
+msgstr "Bulgară:"
+
+#: src/audacious/ui_credits.c:160
+msgid "Catalan:"
+msgstr "Catalană:"
+
+#: src/audacious/ui_credits.c:163
+msgid "Croatian:"
+msgstr "Croată:"
+
+#: src/audacious/ui_credits.c:166
+msgid "Czech:"
+msgstr "Cehă:"
+
+#: src/audacious/ui_credits.c:169
+msgid "Dutch:"
+msgstr "Olandeză:"
+
+#: src/audacious/ui_credits.c:173
+msgid "Finnish:"
+msgstr "Finlandeză:"
+
+#: src/audacious/ui_credits.c:176
+msgid "French:"
+msgstr "Franceză:"
+
+#: src/audacious/ui_credits.c:179
+msgid "German:"
+msgstr "Germană:"
+
+#: src/audacious/ui_credits.c:184
+msgid "Georgian:"
+msgstr "Georgiană:"
+
+#: src/audacious/ui_credits.c:187
+msgid "Greek:"
+msgstr "Greacă:"
+
+#: src/audacious/ui_credits.c:192
+msgid "Hindi:"
+msgstr "Hindusă:"
+
+#: src/audacious/ui_credits.c:195
+msgid "Hungarian:"
+msgstr "Maghiară:"
+
+#: src/audacious/ui_credits.c:198
+msgid "Italian:"
+msgstr "Italiană:"
+
+#: src/audacious/ui_credits.c:202
+msgid "Japanese:"
+msgstr "Japoneză:"
+
+#: src/audacious/ui_credits.c:205
+msgid "Korean:"
+msgstr "Coreeană:"
+
+#: src/audacious/ui_credits.c:208
+msgid "Lithuanian:"
+msgstr "Lituaniană:"
+
+#: src/audacious/ui_credits.c:211
+msgid "Macedonian:"
+msgstr "Macedoneană:"
+
+#: src/audacious/ui_credits.c:214
+msgid "Polish:"
+msgstr "Poloneză:"
+
+#: src/audacious/ui_credits.c:217
+msgid "Romanian:"
+msgstr "Română:"
+
+#: src/audacious/ui_credits.c:220
+msgid "Russian:"
+msgstr "Rusă:"
+
+#: src/audacious/ui_credits.c:223
+msgid "Serbian (Latin):"
+msgstr "Sârbă (cu caractere latine):"
+
+#: src/audacious/ui_credits.c:226
+msgid "Serbian (Cyrillic):"
+msgstr "Sârbă·(caractere·chirilice):"
+
+#: src/audacious/ui_credits.c:229
+msgid "Simplified Chinese:"
+msgstr "Chineză simplificată:"
+
+#: src/audacious/ui_credits.c:232
+msgid "Slovak:"
+msgstr "Slovacă:"
+
+#: src/audacious/ui_credits.c:235
+msgid "Spanish:"
+msgstr "Spaniolă:"
+
+#: src/audacious/ui_credits.c:238
+msgid "Swedish:"
+msgstr "Suedeză:"
+
+#: src/audacious/ui_credits.c:241
+msgid "Traditional Chinese:"
+msgstr "Chineză·tradițională:"
+
+#: src/audacious/ui_credits.c:244
+msgid "Turkish:"
+msgstr "Turcă:"
+
+#: src/audacious/ui_credits.c:248
+msgid "Ukrainian:"
+msgstr "Ucrainiană:"
+
+#: src/audacious/ui_credits.c:251
+msgid "Welsh:"
+msgstr "Galeză:"
+
+#: src/audacious/ui_credits.c:397
+msgid "Translators"
+msgstr "Traducători"
+
+#: src/audacious/ui_equalizer.c:635
+msgid "Audacious Equalizer"
+msgstr "Egalizator Audacious"
+
+#: src/audacious/ui_equalizer.c:1279
+msgid "Presets"
+msgstr "Preset-uri"
+
+#: src/audacious/ui_main.c:625
+#, c-format
+msgid "%s - Audacious"
+msgstr "%s - Audacious"
+
+#: src/audacious/ui_main.c:840
+msgid "VBR"
+msgstr "VBR"
+
+#: src/audacious/ui_main.c:858 src/audacious/ui_main.c:862
+msgid "stereo"
+msgstr "stereo"
+
+#: src/audacious/ui_main.c:858 src/audacious/ui_main.c:862
+msgid "mono"
+msgstr "mono"
+
+#: src/audacious/ui_main.c:1199 src/audacious/ui_manager.c:419
+#: src/audacious/ui_manager.c:420
+msgid "Jump to Time"
+msgstr "Sări la Timp"
+
+#: src/audacious/ui_main.c:1220
+msgid "minutes:seconds"
+msgstr "minute:secunde"
+
+#: src/audacious/ui_main.c:1230
+msgid "Track length:"
+msgstr "Lungimea track-ului:"
+
+#: src/audacious/ui_main.c:1394
+msgid "Audacious - visibility warning"
+msgstr "Audacious - avertizare de vizibilitate"
+
+#: src/audacious/ui_main.c:1396
+msgid "Show main player window"
+msgstr "Afișează fereastra principală"
+
+#: src/audacious/ui_main.c:1397
+msgid "Ignore"
+msgstr "Ignoră"
+
+#: src/audacious/ui_main.c:1401
+msgid ""
+"Audacious has been started with all of its windows hidden.\n"
+"You may want to show the player window again to control Audacious; "
+"otherwise, you'll have to control it remotely via audtool or enabled plugins "
+"(such as the statusicon plugin)."
+msgstr "Audacious a pornit cu toate ferestrele ascunse.\n"
+"Dacă doriți, se poate afișa fereastra principală, dar puteți controla player-ul și din exterior \n"
+"folosind programul audtool sau prin intermediul plugin-urilor active care permit controlul (de exemplu statusicon)."
+
+#: src/audacious/ui_main.c:1407
+msgid "Always ignore, show/hide is controlled remotely"
+msgstr "Ignoră de fiecare dată, controlul afișării se face din exterior"
+
+#: src/audacious/ui_main.c:1425
+msgid "Enter location to play:"
+msgstr "Introduceți locația pentru redare: "
+
+#: src/audacious/ui_main.c:1659
+#, c-format
+msgid "Seek to: %d:%-2.2d/%d:%-2.2d (%d%%)"
+msgstr "Salt la: %d:%-2.2d/%d:%-2.2d (%d%%)"
+
+#: src/audacious/ui_main.c:1691
+#, c-format
+msgid "Volume: %d%%"
+msgstr "Volum: %d%%"
+
+#: src/audacious/ui_main.c:1722
+#, c-format
+msgid "Balance: %d%% left"
+msgstr "Balans:·%d%%·stânga"
+
+#: src/audacious/ui_main.c:1726
+msgid "Balance: center"
+msgstr "Balans: centru"
+
+#: src/audacious/ui_main.c:1730
+#, c-format
+msgid "Balance: %d%% right"
+msgstr "Balans:·%d%%·dreapta"
+
+#: src/audacious/ui_main.c:2118
+msgid "Options Menu"
+msgstr "Meniu de Opțiuni"
+
+#: src/audacious/ui_main.c:2122
+msgid "Disable 'Always On Top'"
+msgstr "Dezactivează modul 'Mereu Deasupra'"
+
+#: src/audacious/ui_main.c:2124
+msgid "Enable 'Always On Top'"
+msgstr "Activează modul 'Mereu Deasupra'"
+
+#: src/audacious/ui_main.c:2127
+msgid "File Info Box"
+msgstr "Informații despre fișier"
+
+#: src/audacious/ui_main.c:2131
+msgid "Disable 'Doublesize'"
+msgstr "Dezactivează modul 'Marime Dublă'"
+
+#: src/audacious/ui_main.c:2133
+msgid "Enable 'Doublesize'"
+msgstr "Activează modul 'Mărime Dublă'"
+
+#: src/audacious/ui_main.c:2136
+msgid "Visualization Menu"
+msgstr "Meniu de Vizualizare"
+
+#: src/audacious/ui_main.c:2184
+msgid ""
+"<b><big>No playable CD found.</big></b>\n"
+"\n"
+"No CD inserted, or inserted CD is not an audio CD.\n"
+msgstr ""
+"<b><big>Nu a fost găsit nici un CD ce poate fi redat.</big></b>\n"
+"\n"
+"Nici un CD nu a fost inserat, sau CD-ul inserat nu este audio.\n"
+
+#: src/audacious/ui_main.c:2201
+msgid ""
+"<b><big>Couldn't open audio.</big></b>\n"
+"\n"
+"Please check that:\n"
+"1. You have the correct output plugin selected.\n"
+"2. No other programs is blocking the soundcard.\n"
+"3. Your soundcard is configured properly.\n"
+msgstr ""
+"<b><big>Nu s-a putut deschide canalul audio.</big></b>\n"
+"\n"
+"Verificați dacă:\n"
+"1. Ați ales pluginul corect de ieșire.\n"
+"2. Nici un alt program nu blochează placa de sunet.\n"
+"3. Placa de sunet este configurată corect.\n"
+
+#: src/audacious/ui_main.c:2359
+#, c-format
+msgid "VOLUME: %d%%"
+msgstr "VOLUM: %d%%"
+
+#: src/audacious/ui_main.c:2362
+#, c-format
+msgid "BALANCE: %d%% LEFT"
+msgstr "BALANS: %d%% STÂNGA"
+
+#: src/audacious/ui_main.c:2365
+msgid "BALANCE: CENTER"
+msgstr "BALANS: CENTRU"
+
+#: src/audacious/ui_main.c:2367
+#, c-format
+msgid "BALANCE: %d%% RIGHT"
+msgstr "BALANS: %d%% DREAPTA"
+
+#: src/audacious/ui_main.c:2818
+msgid "Error in Audacious."
+msgstr "Eroare în Audacious"
+
+#: src/audacious/ui_manager.c:45 src/audacious/ui_manager.c:46
+msgid "Autoscroll Songname"
+msgstr "Autoderularea Numelui Fișierului"
+
+#: src/audacious/ui_manager.c:48 src/audacious/ui_manager.c:49
+msgid "Stop after Current Song"
+msgstr "Oprește după Melodia Curentă"
+
+#: src/audacious/ui_manager.c:51 src/audacious/ui_manager.c:52
+msgid "Peaks"
+msgstr "Vârfuri"
+
+#: src/audacious/ui_manager.c:54 src/audacious/ui_manager.c:55
+msgid "Repeat"
+msgstr "Repetă"
+
+#: src/audacious/ui_manager.c:57 src/audacious/ui_manager.c:58
+msgid "Shuffle"
+msgstr "Amestecă"
+
+#: src/audacious/ui_manager.c:60 src/audacious/ui_manager.c:61
+msgid "No Playlist Advance"
+msgstr "Nu avansa în Playlist"
+
+#: src/audacious/ui_manager.c:63 src/audacious/ui_manager.c:64
+msgid "Show Player"
+msgstr "Arată player-ul"
+
+#: src/audacious/ui_manager.c:66 src/audacious/ui_manager.c:67
+msgid "Show Playlist Editor"
+msgstr "Arată Editorul de Playlist"
+
+#: src/audacious/ui_manager.c:69 src/audacious/ui_manager.c:70
+msgid "Show Equalizer"
+msgstr "Arată Egalizatorul"
+
+#: src/audacious/ui_manager.c:72 src/audacious/ui_manager.c:73
+msgid "Always on Top"
+msgstr "Mereu Deasupra"
+
+#: src/audacious/ui_manager.c:75 src/audacious/ui_manager.c:76
+msgid "Put on All Workspaces"
+msgstr "Pune pe Toate Spațiile de Lucru"
+
+#: src/audacious/ui_manager.c:78 src/audacious/ui_manager.c:79
+msgid "Roll up Player"
+msgstr "Restrânge player-ul"
+
+#: src/audacious/ui_manager.c:81 src/audacious/ui_manager.c:82
+msgid "Roll up Playlist Editor"
+msgstr "Restrânge Editorul de Playlist"
+
+#: src/audacious/ui_manager.c:84 src/audacious/ui_manager.c:85
+msgid "Roll up Equalizer"
+msgstr "Restrânge Egalizatorul"
+
+#: src/audacious/ui_manager.c:87 src/audacious/ui_manager.c:88
+msgid "DoubleSize"
+msgstr "Mărime Dublă"
+
+#: src/audacious/ui_manager.c:90 src/audacious/ui_manager.c:91
+msgid "Easy Move"
+msgstr "Mutare ușoară"
+
+#: src/audacious/ui_manager.c:99
+msgid "Analyzer"
+msgstr "Analizor"
+
+#: src/audacious/ui_manager.c:100
+msgid "Scope"
+msgstr "Scop"
+
+#: src/audacious/ui_manager.c:101
+msgid "Voiceprint"
+msgstr "Grafic Voce"
+
+#: src/audacious/ui_manager.c:102
+msgid "Off"
+msgstr "Dezactivat"
+
+#: src/audacious/ui_manager.c:106 src/audacious/ui_manager.c:123
+#: src/audacious/ui_manager.c:129
+msgid "Normal"
+msgstr "Normal"
+
+#: src/audacious/ui_manager.c:107 src/audacious/ui_manager.c:124
+msgid "Fire"
+msgstr "Foc"
+
+#: src/audacious/ui_manager.c:108
+msgid "Vertical Lines"
+msgstr "Linii Verticale"
+
+#: src/audacious/ui_manager.c:112
+msgid "Lines"
+msgstr "Linii"
+
+#: src/audacious/ui_manager.c:113
+msgid "Bars"
+msgstr "Bare"
+
+#: src/audacious/ui_manager.c:117
+msgid "Dot Scope"
+msgstr "Scop din Puncte"
+
+#: src/audacious/ui_manager.c:118
+msgid "Line Scope"
+msgstr "Scop din Linii"
+
+#: src/audacious/ui_manager.c:119
+msgid "Solid Scope"
+msgstr "Scop Solid"
+
+#: src/audacious/ui_manager.c:125
+msgid "Ice"
+msgstr "Gheață"
+
+#: src/audacious/ui_manager.c:130
+msgid "Smooth"
+msgstr "Neted"
+
+#: src/audacious/ui_manager.c:134
+msgid "Full (~50 fps)"
+msgstr "Maxim (~50 fps)"
+
+#: src/audacious/ui_manager.c:135
+msgid "Half (~25 fps)"
+msgstr "Jumătate (~25 fps)"
+
+#: src/audacious/ui_manager.c:136
+msgid "Quarter (~13 fps)"
+msgstr "Sfert (~13 fps)"
+
+#: src/audacious/ui_manager.c:137
+msgid "Eighth (~6 fps)"
+msgstr "Optime (~6 fps)"
+
+#: src/audacious/ui_manager.c:141 src/audacious/ui_manager.c:149
+msgid "Slowest"
+msgstr "Cel mai lent"
+
+#: src/audacious/ui_manager.c:142 src/audacious/ui_manager.c:150
+msgid "Slow"
+msgstr "Lent"
+
+#: src/audacious/ui_manager.c:143 src/audacious/ui_manager.c:151
+msgid "Medium"
+msgstr "Mediu"
+
+#: src/audacious/ui_manager.c:144 src/audacious/ui_manager.c:152
+msgid "Fast"
+msgstr "Rapid"
+
+#: src/audacious/ui_manager.c:145 src/audacious/ui_manager.c:153
+msgid "Fastest"
+msgstr "Cel mai rapid"
+
+#: src/audacious/ui_manager.c:157
+msgid "Time Elapsed"
+msgstr "Timp Scurs"
+
+#: src/audacious/ui_manager.c:158
+msgid "Time Remaining"
+msgstr "Timp Rămas"
+
+#: src/audacious/ui_manager.c:167
+msgid "Playback"
+msgstr "Redare"
+
+#: src/audacious/ui_manager.c:169 src/audacious/ui_manager.c:170
+msgid "Play"
+msgstr "Redă"
+
+#: src/audacious/ui_manager.c:172 src/audacious/ui_manager.c:173
+msgid "Pause"
+msgstr "Pauză"
+
+#: src/audacious/ui_manager.c:175 src/audacious/ui_manager.c:176
+msgid "Stop"
+msgstr "Stop"
+
+#: src/audacious/ui_manager.c:178 src/audacious/ui_manager.c:179
+msgid "Previous"
+msgstr "Anterior"
+
+#: src/audacious/ui_manager.c:181 src/audacious/ui_manager.c:182
+msgid "Next"
+msgstr "Următor"
+
+#: src/audacious/ui_manager.c:187
+msgid "Visualization"
+msgstr "Vizualizare"
+
+#: src/audacious/ui_manager.c:188
+msgid "Visualization Mode"
+msgstr "Mod de Vizualizare"
+
+#: src/audacious/ui_manager.c:189
+msgid "Analyzer Mode"
+msgstr "Modul Analizatorului"
+
+#: src/audacious/ui_manager.c:190
+msgid "Scope Mode"
+msgstr "Modul Scope-ului"
+
+#: src/audacious/ui_manager.c:191
+msgid "Voiceprint Mode"
+msgstr "Modul Graficului Vocii"
+
+#: src/audacious/ui_manager.c:192
+msgid "WindowShade VU Mode"
+msgstr "Modul WindowShade VU"
+
+#: src/audacious/ui_manager.c:193
+msgid "Refresh Rate"
+msgstr "Rata de Reîmprospătare"
+
+#: src/audacious/ui_manager.c:194
+msgid "Analyzer Falloff"
+msgstr "Cădere Analizator"
+
+#: src/audacious/ui_manager.c:195
+msgid "Peaks Falloff"
+msgstr "Cădere Vârfuri"
+
+#: src/audacious/ui_manager.c:200 src/audacious/ui_preferences.c:108
+#: src/audacious/ui_playlist_manager.c:290
+#: src/audacious/glade/prefswin.glade:2494
+msgid "Playlist"
+msgstr "Playlist"
+
+#: src/audacious/ui_manager.c:202 src/audacious/ui_manager.c:203
+msgid "New Playlist"
+msgstr "Playlist Nou"
+
+#: src/audacious/ui_manager.c:205 src/audacious/ui_manager.c:206
+msgid "Select Next Playlist"
+msgstr "Selectează Playlist-ul Următor"
+
+#: src/audacious/ui_manager.c:208 src/audacious/ui_manager.c:209
+msgid "Select Previous Playlist"
+msgstr "Selectează Playlist-ul Anterior"
+
+#: src/audacious/ui_manager.c:211 src/audacious/ui_manager.c:212
+msgid "Delete Playlist"
+msgstr "Șterge Playlist-ul"
+
+#: src/audacious/ui_manager.c:214
+msgid "Load List"
+msgstr "Încarcă Playlist"
+
+#: src/audacious/ui_manager.c:215
+msgid "Loads a playlist file into the selected playlist."
+msgstr "Încarcă un fișier playlist în playlist-ul selectat"
+
+#: src/audacious/ui_manager.c:217
+msgid "Save List"
+msgstr "Salvează Lista"
+
+#: src/audacious/ui_manager.c:218
+msgid "Saves the selected playlist."
+msgstr "Salvează playlist-ul selectat"
+
+#: src/audacious/ui_manager.c:220
+msgid "Save Default List"
+msgstr "Salvează Lista Implicită"
+
+#: src/audacious/ui_manager.c:221
+msgid "Saves the selected playlist to the default location."
+msgstr "Salvează playlist-ul selectat în locația implicită"
+
+#: src/audacious/ui_manager.c:224
+msgid "Refresh List"
+msgstr "Reîmprospătează Lista"
+
+#: src/audacious/ui_manager.c:225
+msgid "Refreshes metadata associated with a playlist entry."
+msgstr "Reîmprospătează metadata asociată cu o intrare din playlist"
+
+#: src/audacious/ui_manager.c:228
+msgid "List Manager"
+msgstr "Manager de liste"
+
+#: src/audacious/ui_manager.c:229
+msgid "Opens the playlist manager."
+msgstr "Deschide Managerul de Playlist-uri"
+
+#: src/audacious/ui_manager.c:235
+msgid "View"
+msgstr "Vizualizare"
+
+#: src/audacious/ui_manager.c:239
+msgid "Add CD..."
+msgstr "Adaugă CD..."
+
+#: src/audacious/ui_manager.c:240
+msgid "Adds a CD to the playlist."
+msgstr "Adaugă un CD la playlist."
+
+#: src/audacious/ui_manager.c:243
+msgid "Add Internet Address..."
+msgstr "Adaugă Adresa Internet..."
+
+#: src/audacious/ui_manager.c:244
+msgid "Adds a remote track to the playlist."
+msgstr "Adaugă un Track de la distanță (stream) la playlist"
+
+#: src/audacious/ui_manager.c:247
+msgid "Add Files..."
+msgstr "Adaugă Fișiere..."
+
+#: src/audacious/ui_manager.c:248
+msgid "Adds files to the playlist."
+msgstr "Adaugă fișiere la playlist"
+
+#: src/audacious/ui_manager.c:253
+msgid "Search and Select"
+msgstr "Caută și Selectează"
+
+#: src/audacious/ui_manager.c:254
+msgid ""
+"Searches the playlist and selects playlist entries based on specific "
+"criteria."
+msgstr ""
+"Caută în playlist și selectează intrările după un anumit criteriu."
+
+#: src/audacious/ui_manager.c:257
+msgid "Invert Selection"
+msgstr "Inversează Selecția"
+
+#: src/audacious/ui_manager.c:258
+msgid "Inverts the selected and unselected entries."
+msgstr "Selectează ce era deselectat, și invers."
+
+#: src/audacious/ui_manager.c:261
+msgid "Select All"
+msgstr "Selectează Tot"
+
+#: src/audacious/ui_manager.c:262
+msgid "Selects all of the playlist entries."
+msgstr "Selectează toate intrările din playlist."
+
+#: src/audacious/ui_manager.c:265
+msgid "Select None"
+msgstr "Deselectează tot"
+
+#: src/audacious/ui_manager.c:266
+msgid "Deselects all of the playlist entries."
+msgstr "Deselectează toate intrările din playlist."
+
+#: src/audacious/ui_manager.c:271
+msgid "Clear Queue"
+msgstr "Șterge Coada"
+
+#: src/audacious/ui_manager.c:272
+msgid "Clears the queue associated with this playlist."
+msgstr "Șterge toate intrările din coada asociată acestui playlist."
+
+#: src/audacious/ui_manager.c:275
+msgid "Remove Unavailable Files"
+msgstr "Șterge Fișierele Indisponibile"
+
+#: src/audacious/ui_manager.c:276
+msgid "Removes unavailable files from the playlist."
+msgstr "Șterge din playlist fișierele care nu există pe disc."
+
+#: src/audacious/ui_manager.c:279
+msgid "Remove Duplicates"
+msgstr "Șterge Duplicatele"
+
+#: src/audacious/ui_manager.c:281 src/audacious/ui_manager.c:317
+#: src/audacious/ui_manager.c:347
+msgid "By Title"
+msgstr "După Titlu"
+
+#: src/audacious/ui_manager.c:282
+msgid "Removes duplicate entries from the playlist by title."
+msgstr "Șterge duplicatele din playlist după titlu."
+
+#: src/audacious/ui_manager.c:285 src/audacious/ui_manager.c:325
+#: src/audacious/ui_manager.c:355
+msgid "By Filename"
+msgstr "După Fișier"
+
+#: src/audacious/ui_manager.c:286
+msgid "Removes duplicate entries from the playlist by filename."
+msgstr "Șterge duplicatele din playlist după numele fișierului."
+
+#: src/audacious/ui_manager.c:289 src/audacious/ui_manager.c:329
+#: src/audacious/ui_manager.c:359
+msgid "By Path + Filename"
+msgstr "După calea completă"
+
+#: src/audacious/ui_manager.c:290
+msgid "Removes duplicate entries from the playlist by their full path."
+msgstr "Șterge duplicatele din playlist după calea completă."
+
+#: src/audacious/ui_manager.c:293
+msgid "Remove All"
+msgstr "Șterge tot"
+
+#: src/audacious/ui_manager.c:294
+msgid "Removes all entries from the playlist."
+msgstr "Șterge toate intrările din playlist."
+
+#: src/audacious/ui_manager.c:297
+msgid "Remove Unselected"
+msgstr "Șterge intrările neselectate."
+
+#: src/audacious/ui_manager.c:298
+msgid "Remove unselected entries from the playlist."
+msgstr "Șterge din playlist intrările neselectate."
+
+#: src/audacious/ui_manager.c:301
+msgid "Remove Selected"
+msgstr "Șterge Selecția"
+
+#: src/audacious/ui_manager.c:302
+msgid "Remove selected entries from the playlist."
+msgstr "Șterge din playlist intrările selectate."
+
+#: src/audacious/ui_manager.c:307
+msgid "Randomize List"
+msgstr "Amestecă lista"
+
+#: src/audacious/ui_manager.c:308
+msgid "Randomizes the playlist."
+msgstr "Pune track-urile din playlist la intâmplare."
+
+#: src/audacious/ui_manager.c:311
+msgid "Reverse List"
+msgstr "Inversează Lista"
+
+#: src/audacious/ui_manager.c:312
+msgid "Reverses the playlist."
+msgstr "Inversează ordinea track-urilor din playlist."
+
+#: src/audacious/ui_manager.c:315
+msgid "Sort List"
+msgstr "Ordonează Lista"
+
+#: src/audacious/ui_manager.c:318 src/audacious/ui_manager.c:348
+msgid "Sorts the list by title."
+msgstr "Ordonează lista după titlu."
+
+#: src/audacious/ui_manager.c:321 src/audacious/ui_manager.c:351
+msgid "By Artist"
+msgstr "După Artist"
+
+#: src/audacious/ui_manager.c:322 src/audacious/ui_manager.c:352
+msgid "Sorts the list by artist."
+msgstr "Ordonează lista după artist."
+
+#: src/audacious/ui_manager.c:326 src/audacious/ui_manager.c:356
+msgid "Sorts the list by filename."
+msgstr "Ordonează lista după fișier."
+
+#: src/audacious/ui_manager.c:330 src/audacious/ui_manager.c:360
+msgid "Sorts the list by full pathname."
+msgstr "Ordonează lista după calea completă."
+
+#: src/audacious/ui_manager.c:333 src/audacious/ui_manager.c:363
+msgid "By Date"
+msgstr "După dată"
+
+#: src/audacious/ui_manager.c:334 src/audacious/ui_manager.c:364
+msgid "Sorts the list by modification time."
+msgstr "Ordonează lista după data modificării."
+
+#: src/audacious/ui_manager.c:337 src/audacious/ui_manager.c:367
+msgid "By Track Number"
+msgstr "După Numărul Trackului"
+
+#: src/audacious/ui_manager.c:338 src/audacious/ui_manager.c:368
+msgid "Sorts the list by track number."
+msgstr "Ordonează lista după numărul trackului."
+
+#: src/audacious/ui_manager.c:341 src/audacious/ui_manager.c:371
+msgid "By Playlist Entry"
+msgstr "După Intrarea în Playlist"
+
+#: src/audacious/ui_manager.c:342 src/audacious/ui_manager.c:372
+msgid "Sorts the list by playlist entry."
+msgstr "Ordonează lista după intrarea în playlist."
+
+#: src/audacious/ui_manager.c:345
+msgid "Sort Selected"
+msgstr "Ordonează Selecția"
+
+#: src/audacious/ui_manager.c:380 src/audacious/ui_manager.c:383
+msgid "View Track Details"
+msgstr "Vizualizează Detaliile Trackului"
+
+#: src/audacious/ui_manager.c:381 src/audacious/ui_manager.c:384
+msgid "View track details"
+msgstr "Vizualizează Detaliile Track-ului"
+
+#: src/audacious/ui_manager.c:389
+msgid "Play File"
+msgstr "Redare Fișier(e)"
+
+#: src/audacious/ui_manager.c:390
+msgid "Load and play a file"
+msgstr "Încarcă și redă un fișier"
+
+#: src/audacious/ui_manager.c:392
+msgid "Play Location"
+msgstr "Redare Locație"
+
+#: src/audacious/ui_manager.c:393
+msgid "Play media from the selected location"
+msgstr "Deschide locația selectată"
+
+#: src/audacious/ui_manager.c:395 src/audacious/ui_manager.c:396
+msgid "Play CD"
+msgstr "Redare CD Audio"
+
+#: src/audacious/ui_manager.c:398
+msgid "Last.fm radio"
+msgstr "Radio Last.fm"
+
+#: src/audacious/ui_manager.c:399
+msgid "Play Last.fm radio"
+msgstr "Ascultă un stream radio Last.fm"
+
+#: src/audacious/ui_manager.c:401
+msgid "Preferences"
+msgstr "Preferințe"
+
+#: src/audacious/ui_manager.c:402
+msgid "Open preferences window"
+msgstr "Fereastra de Preferințe"
+
+#: src/audacious/ui_manager.c:404
+msgid "_Quit"
+msgstr "_Ieșire"
+
+#: src/audacious/ui_manager.c:405
+msgid "Quit Audacious"
+msgstr "Închide Audacious"
+
+#: src/audacious/ui_manager.c:407 src/audacious/ui_manager.c:408
+msgid "Set A-B"
+msgstr "Setează A-B"
+
+#: src/audacious/ui_manager.c:410 src/audacious/ui_manager.c:411
+msgid "Clear A-B"
+msgstr "Anulează A-B"
+
+#: src/audacious/ui_manager.c:413 src/audacious/ui_manager.c:414
+msgid "Jump to Playlist Start"
+msgstr "Sări la începutul Playlist-ului"
+
+#: src/audacious/ui_manager.c:416 src/audacious/ui_manager.c:417
+msgid "Jump to File"
+msgstr "Sări la Fișier"
+
+#: src/audacious/ui_manager.c:422
+msgid "Queue Toggle"
+msgstr "Schimbă Coada"
+
+#: src/audacious/ui_manager.c:423
+msgid "Enables/disables the entry in the playlist's queue."
+msgstr "Activează/Dezactivează intrările din coada playlist-ului."
+
+#: src/audacious/ui_manager.c:430
+msgid "Load"
+msgstr "Încarcă"
+
+#: src/audacious/ui_manager.c:431
+msgid "Import"
+msgstr "Importă"
+
+#: src/audacious/ui_manager.c:432
+msgid "Save"
+msgstr "Salvează"
+
+#: src/audacious/ui_manager.c:433
+msgid "Delete"
+msgstr "Șterge"
+
+#: src/audacious/ui_manager.c:435 src/audacious/ui_manager.c:456
+#: src/audacious/ui_manager.c:471
+msgid "Preset"
+msgstr "Preset"
+
+#: src/audacious/ui_manager.c:436
+msgid "Load preset"
+msgstr "Încarcă preset"
+
+#: src/audacious/ui_manager.c:438 src/audacious/ui_manager.c:459
+#: src/audacious/ui_manager.c:474
+msgid "Auto-load preset"
+msgstr "Auto-Încarcă Preset-ul"
+
+#: src/audacious/ui_manager.c:439
+msgid "Load auto-load preset"
+msgstr "Încarcă Preset Auto-Încărcabil"
+
+#: src/audacious/ui_manager.c:441 src/audacious/ui_manager.c:462
+msgid "Default"
+msgstr "Implicit"
+
+#: src/audacious/ui_manager.c:442
+msgid "Load default preset into equalizer"
+msgstr "Încarcă presetarea implicită a egalizatorului"
+
+#: src/audacious/ui_manager.c:444
+msgid "Zero"
+msgstr "Zero"
+
+#: src/audacious/ui_manager.c:445
+msgid "Set equalizer preset levels to zero"
+msgstr "Resetează Nivelele Preset-ului"
+
+#: src/audacious/ui_manager.c:447
+msgid "From file"
+msgstr "Din fișier"
+
+#: src/audacious/ui_manager.c:448
+msgid "Load preset from file"
+msgstr "Încarcă preset din fișier"
+
+#: src/audacious/ui_manager.c:450
+msgid "From WinAMP EQF file"
+msgstr "Din fișier Winamp EQF"
+
+#: src/audacious/ui_manager.c:451
+msgid "Load preset from WinAMP EQF file"
+msgstr "Încarcă preset din fișier Winamp EQF"
+
+#: src/audacious/ui_manager.c:453
+msgid "WinAMP Presets"
+msgstr "Preset-uri Winamp"
+
+#: src/audacious/ui_manager.c:454
+msgid "Import WinAMP presets"
+msgstr "Importă Preset-uri WinAMP"
+
+#: src/audacious/ui_manager.c:457
+msgid "Save preset"
+msgstr "Salvează preset"
+
+#: src/audacious/ui_manager.c:460
+msgid "Save auto-load preset"
+msgstr "Salvează preset auto-încărcabil"
+
+#: src/audacious/ui_manager.c:463
+msgid "Save default preset"
+msgstr "Salvează preset implicit"
+
+#: src/audacious/ui_manager.c:465
+msgid "To file"
+msgstr "În fișier"
+
+#: src/audacious/ui_manager.c:466
+msgid "Save preset to file"
+msgstr "Salvează preset-ul în fișier"
+
+#: src/audacious/ui_manager.c:468
+msgid "To WinAMP EQF file"
+msgstr "În fișier WinAMP EQF"
+
+#: src/audacious/ui_manager.c:469
+msgid "Save preset to WinAMP EQF file"
+msgstr "Salvează preset-ul în fișier WinAMP EQF"
+
+#: src/audacious/ui_manager.c:472
+msgid "Delete preset"
+msgstr "Șterge preset"
+
+#: src/audacious/ui_manager.c:475
+msgid "Delete auto-load preset"
+msgstr "Șterge preset auto-încărcabil"
+
+#: src/audacious/ui_preferences.c:103 src/audacious/glade/prefswin.glade:1363
+msgid "Appearance"
+msgstr "Aparență"
+
+#: src/audacious/ui_preferences.c:104
+msgid "Audio"
+msgstr "Audio"
+
+#: src/audacious/ui_preferences.c:105
+msgid "Connectivity"
+msgstr "Conectivitate"
+
+#: src/audacious/ui_preferences.c:106 src/audacious/glade/prefswin.glade:2862
+msgid "Equalizer"
+msgstr "Egalizator"
+
+#: src/audacious/ui_preferences.c:107 src/audacious/glade/prefswin.glade:1642
+msgid "Mouse"
+msgstr "Mouse"
+
+#: src/audacious/ui_preferences.c:109 src/audacious/glade/prefswin.glade:693
+msgid "Plugins"
+msgstr "Plugin-uri"
+
+#: src/audacious/ui_preferences.c:115 src/audacious/ui_fileinfopopup.c:255
+msgid "Artist"
+msgstr "Artist"
+
+#: src/audacious/ui_preferences.c:116 src/audacious/ui_fileinfopopup.c:258
+#: src/audacious/titlestring.c:380
+msgid "Album"
+msgstr "Album"
+
+#: src/audacious/ui_preferences.c:117 src/audacious/ui_fileinfopopup.c:252
+#: src/audacious/ui_fileinfopopup.c:362
+msgid "Title"
+msgstr "Titlu"
+
+#: src/audacious/ui_preferences.c:118
+msgid "Tracknumber"
+msgstr "Numărul Track-ului"
+
+#: src/audacious/ui_preferences.c:119 src/audacious/ui_fileinfopopup.c:261
+#: src/audacious/titlestring.c:381
+msgid "Genre"
+msgstr "Genul"
+
+#: src/audacious/ui_preferences.c:120 src/audacious/ui_preferences.c:488
+#: src/audacious/ui_preferences.c:576 src/audacious/ui_preferences.c:665
+#: src/audacious/ui_preferences.c:761 src/audacious/ui_fileinfopopup.c:371
+msgid "Filename"
+msgstr "Fișier"
+
+#: src/audacious/ui_preferences.c:121
+msgid "Filepath"
+msgstr "Calea spre fișier"
+
+#: src/audacious/ui_preferences.c:122 src/audacious/titlestring.c:387
+msgid "Date"
+msgstr "Data"
+
+#: src/audacious/ui_preferences.c:123 src/audacious/ui_fileinfopopup.c:264
+#: src/audacious/titlestring.c:388
+msgid "Year"
+msgstr "Anul"
+
+#: src/audacious/ui_preferences.c:124 src/audacious/titlestring.c:389
+msgid "Comment"
+msgstr "Comentariu"
+
+#: src/audacious/ui_preferences.c:145
+msgid "localhost"
+msgstr "localhost"
+
+#: src/audacious/ui_preferences.c:458 src/audacious/ui_preferences.c:545
+#: src/audacious/ui_preferences.c:634 src/audacious/ui_preferences.c:730
+msgid "Enabled"
+msgstr "Activat"
+
+#: src/audacious/ui_preferences.c:474 src/audacious/ui_preferences.c:561
+#: src/audacious/ui_preferences.c:650 src/audacious/ui_preferences.c:746
+msgid "Description"
+msgstr "Descriere"
+
+#: src/audacious/ui_preferences.c:1878
+msgid "Category"
+msgstr "Categorie"
+
+#: src/audacious/ui_preferences.c:2425
+msgid "Preferences Window"
+msgstr "Fereastra de Preferințe"
+
+#: src/audacious/ui_skinselector.c:178
+msgid "Archived Winamp 2.x skin"
+msgstr "Skin WinAMP 2.x arhivat"
+
+#: src/audacious/ui_skinselector.c:183
+msgid "Unarchived Winamp 2.x skin"
+msgstr "Skin WinAMP 2.x dezarhivat"
+
+#: src/audacious/ui_fileinfo.c:158
+msgid "Track Information Window"
+msgstr "Fereastra cu informații despre Track"
+
+#: src/audacious/ui_fileinfopopup.c:267
+msgid "Track Number"
+msgstr "Numărul Trackului"
+
+#: src/audacious/ui_fileinfopopup.c:271
+msgid "Track Length"
+msgstr "Mărimea track-ului"
+
+#: src/audacious/ui_fileopener.c:131
+msgid "Open Files"
+msgstr "Deschide Fișiere"
+
+#: src/audacious/ui_fileopener.c:131
+msgid "Add Files"
+msgstr "Adaugă Fișiere"
+
+#: src/audacious/ui_fileopener.c:133
+msgid "Close dialog on Open"
+msgstr "Închide dialogul la deschidere"
+
+#: src/audacious/ui_fileopener.c:133
+msgid "Close dialog on Add"
+msgstr "Închide dialogul la adăugare"
+
+#: src/audacious/ui_fileopener.c:358
+msgid "Play files"
+msgstr "Redă fișiere"
+
+#: src/audacious/ui_fileopener.c:360
+msgid "Load files"
+msgstr "Încarcă fișiere"
+
+#: src/audacious/ui_playlist.c:497
+msgid "Search entries in active playlist"
+msgstr "Caută intrări în playlist-ul activ"
+
+#: src/audacious/ui_playlist.c:505
+msgid ""
+"Select entries in playlist by filling one or more fields. Fields use regular "
+"expressions syntax, case-insensitive. If you don't know how regular "
+"expressions work, simply insert a literal portion of what you're searching "
+"for."
+msgstr ""
+"Alege intrările din playlist completând unul sau mai multe câmpuri. "
+"Câmpurile folosesc expresii regulate ne-sensibile la majuscule.\n"
+"Dacă nu știți să folosiți expresii regulate, introduceți un șir de \n"
+"căutare normal."
+
+#: src/audacious/ui_playlist.c:513
+msgid "Title: "
+msgstr "Titlu:"
+
+#: src/audacious/ui_playlist.c:520
+msgid "Album: "
+msgstr "Album:"
+
+#: src/audacious/ui_playlist.c:527
+msgid "Artist: "
+msgstr "Artist:"
+
+#: src/audacious/ui_playlist.c:534
+msgid "Filename: "
+msgstr "Fișier:"
+
+#: src/audacious/ui_playlist.c:542
+msgid "Clear previous selection before searching"
+msgstr "Șterge selecția anterioară înainte de a căuta"
+
+#: src/audacious/ui_playlist.c:545
+msgid "Automatically toggle queue for matching entries"
+msgstr "Schimbă automat coada pentru intrările care se potrivesc"
+
+#: src/audacious/ui_playlist.c:548
+msgid "Create a new playlist with matching entries"
+msgstr "Creează un nou playlist pentru intrările care se potrivesc"
+
+#: src/audacious/ui_playlist.c:805
+#, c-format
+msgid "Error writing playlist \"%s\": %s"
+msgstr "Eroare la scrierea playlist-ului \"%s\": %s"
+
+#: src/audacious/ui_playlist.c:827
+#, c-format
+msgid "%s already exist. Continue?"
+msgstr "%s exista deja. Continuăm? \n"
+"Atenție, cel existent va fi pierdut!!!"
+
+#: src/audacious/ui_playlist.c:842
+#, c-format
+msgid ""
+"<b><big>Unable to save playlist.</big></b>\n"
+"\n"
+"Unknown file type for '%s'.\n"
+msgstr ""
+"<b><big>Nu s-a putut salva playlist-ul</big></b>\n"
+"\n"
+"Tipul fișierului necunoscut pentru: '%s'.\n"
+
+#: src/audacious/ui_playlist.c:965
+msgid "Save as Static Playlist"
+msgstr "Salvează ca și playlist static"
+
+#: src/audacious/ui_playlist.c:972
+msgid "Use Relative Path"
+msgstr "Folosește cale relativă"
+
+#: src/audacious/ui_playlist.c:994
+msgid "Load Playlist"
+msgstr "Incarcă Playlist"
+
+#: src/audacious/ui_playlist.c:1007
+msgid "Save Playlist"
+msgstr "Salvează Playlist"
+
+#: src/audacious/ui_playlist.c:1701
+msgid "Audacious Playlist Editor"
+msgstr "Editor Playlist Audacious"
+
+#: src/audacious/ui_urlopener.c:88
+msgid "Add/Open URL Dialog"
+msgstr "Dialog Adaugă/Deschide URL"
+
+#: src/audacious/ui_playlist_manager.c:255
+msgid "Playlist Manager"
+msgstr "Manager de Playlist"
+
+#: src/audacious/ui_playlist_manager.c:294
+msgid "Entries"
+msgstr "Intrări"
+
+#: src/audacious/ui_playlist_manager.c:306
+msgid "_Rename"
+msgstr "_Redenumește"
+
+#: src/audacious/ui_jumptotrack.c:141
+msgid "Un_queue"
+msgstr "Scoate din coadă"
+
+#: src/audacious/ui_jumptotrack.c:143 src/audacious/ui_jumptotrack.c:606
+msgid "_Queue"
+msgstr "_Adaugă la coadă"
+
+#: src/audacious/ui_jumptotrack.c:521
+msgid "Jump to Track"
+msgstr "Sări la Track"
+
+#: src/audacious/ui_jumptotrack.c:562
+msgid "Filter: "
+msgstr "Filtru: "
+
+#: src/audacious/ui_jumptotrack.c:563
+msgid "_Filter:"
+msgstr "_Filtru:"
+
+#: src/audacious/ui_jumptotrack.c:597
+msgid "Close on Jump"
+msgstr "Închide dialogul după salt"
+
+#: src/audacious/playback.c:223
+msgid ""
+"<b><big>No output plugin selected.</big></b>\n"
+"You have not selected an output plugin."
+msgstr ""
+"<b><big>Nici un plugin de ieșire selectat</big></b>\n"
+"Nu ați ales nici un plugin de ieșire."
+
+#: src/audacious/titlestring.c:379
+msgid "Performer/Artist"
+msgstr "Muzician/Artist"
+
+#: src/audacious/titlestring.c:382
+msgid "File name"
+msgstr "Numele fișierului"
+
+#: src/audacious/titlestring.c:383
+msgid "File path"
+msgstr "Calea fișierului"
+
+#: src/audacious/titlestring.c:384
+msgid "File extension"
+msgstr "Extensia fișierului"
+
+#: src/audacious/titlestring.c:385
+msgid "Track name"
+msgstr "Numele track-ului"
+
+#: src/audacious/titlestring.c:386
+msgid "Track number"
+msgstr "Numărul track-ului"
+
+#: src/audacious/titlestring.c:449
+msgid "%{n:...%}: Display \"...\" only if element %n is present"
+msgstr "%{n:...%}: Arată \"...\" numai dacă elementul %n este prezent"
+
+#: src/audacious/glade/fileinfo.glade:8
+msgid "Track Information"
+msgstr "Informații despre Track"
+
+#: src/audacious/glade/fileinfo.glade:81
+msgid "<span size=\"small\">Title</span>"
+msgstr "<span size=\"small\">Titlu</span>"
+
+#: src/audacious/glade/fileinfo.glade:139
+msgid "<span size=\"small\">Artist</span>"
+msgstr "<span size=\"small\">Artist</span>"
+
+#: src/audacious/glade/fileinfo.glade:197
+msgid "<span size=\"small\">Album</span>"
+msgstr "<span size=\"small\">Album</span>"
+
+#: src/audacious/glade/fileinfo.glade:255
+msgid "<span size=\"small\">Comment</span>"
+msgstr "<span size=\"small\">Comentariu</span>"
+
+#: src/audacious/glade/fileinfo.glade:313
+msgid "<span size=\"small\">Genre</span>"
+msgstr "<span size=\"small\">Gen</span>"
+
+#: src/audacious/glade/fileinfo.glade:392
+msgid "<span size=\"small\">Year</span>"
+msgstr "<span size=\"small\">An</span>"
+
+#: src/audacious/glade/fileinfo.glade:441
+msgid "<span size=\"small\">Track Number</span>"
+msgstr "<span size=\"small\">Numărul Track-ului</span>"
+
+#: src/audacious/glade/fileinfo.glade:499
+msgid "<span size=\"small\">Location</span>"
+msgstr "<span size=\"small\">Locația</span>"
+
+#: src/audacious/glade/prefswin.glade:8
+msgid "Audacious Preferences"
+msgstr "Preferințe Audacious"
+
+#: src/audacious/glade/prefswin.glade:115
+msgid "_Decoder list:"
+msgstr "Lista _Decodoarelor"
+
+#: src/audacious/glade/prefswin.glade:219
+msgid "<span size=\"medium\"><b>Decoders</b></span>"
+msgstr "<span size=\"medium\"><b>Decodoare</b></span>"
+
+#: src/audacious/glade/prefswin.glade:261
+msgid "_General plugin list:"
+msgstr "Lista plugin-urilor _Generale"
+
+#: src/audacious/glade/prefswin.glade:365
+msgid "<span size=\"medium\"><b>General</b></span>"
+msgstr "<span size=\"medium\"><b>General</b></span>"
+
+#: src/audacious/glade/prefswin.glade:407
+msgid "_Visualization plugin list:"
+msgstr "Lista plugin-urilor de _Vizualizare"
+
+#: src/audacious/glade/prefswin.glade:511
+msgid "<b>Visualization</b>"
+msgstr "<b>Vizualizare</b>"
+
+#: src/audacious/glade/prefswin.glade:553
+msgid "_Effect plugin list:"
+msgstr "Lista plugin-urilor de _Efecte"
+
+#: src/audacious/glade/prefswin.glade:657
+msgid "<b>Effects</b>"
+msgstr "<b>Efecte</b>"
+
+#: src/audacious/glade/prefswin.glade:746
+msgid "<b>_Skin</b>"
+msgstr "<b>_Skin</b>"
+
+#: src/audacious/glade/prefswin.glade:799
+msgid "Refresh skin list"
+msgstr "Reîmprospătează lista skin-urilor"
+
+#: src/audacious/glade/prefswin.glade:893
+msgid "<b>_Fonts</b>"
+msgstr "<b>_Fonturi</b>"
+
+#: src/audacious/glade/prefswin.glade:948
+msgid "_Player:"
+msgstr "_Player:"
+
+#: src/audacious/glade/prefswin.glade:991
+msgid "_Playlist:"
+msgstr "_Playlist:"
+
+#: src/audacious/glade/prefswin.glade:1023
+msgid "Select main player window font:"
+msgstr "Alege fontul ferestrei principale:"
+
+#: src/audacious/glade/prefswin.glade:1045
+msgid "Select playlist font:"
+msgstr "Alege fontul playlist-ului"
+
+#: src/audacious/glade/prefswin.glade:1091
+msgid ""
+"Use bitmap fonts if they are available. Bitmap fonts do not support Unicode "
+"strings."
+msgstr "Folosește fonturi bitmap, dacă există. Acestea nu au suport pentru Unicode."
+
+#: src/audacious/glade/prefswin.glade:1093
+msgid "Use Bitmap fonts if available"
+msgstr "Folosește fonturi Bitmap dacă sunt disponibile"
+
+#: src/audacious/glade/prefswin.glade:1127
+msgid "<b>_Miscellaneous</b>"
+msgstr "<b>_Diverse</b>"
+
+#: src/audacious/glade/prefswin.glade:1175
+msgid "Show track numbers in playlist"
+msgstr "Arată numărul track-ului în playlist"
+
+#: src/audacious/glade/prefswin.glade:1210
+msgid "Show separators in playlist"
+msgstr "Arată separatorii în playlist"
+
+#: src/audacious/glade/prefswin.glade:1245
+msgid "Use custom cursors"
+msgstr "Folosește cursoare de mouse personalizate (oferite de skin)"
+
+#: src/audacious/glade/prefswin.glade:1279
+#: src/audacious/glade/prefswin.glade:1290
+msgid "This enables the window manager to show decorations for windows."
+msgstr ""
+"Această opțiune permite managerului de ferestre să arate decorații standard pentru toate"
+"ferestrele playerului."
+
+#: src/audacious/glade/prefswin.glade:1281
+msgid "Show window manager decoration"
+msgstr "Arată decorația managerului de ferestre"
 
 #: src/audacious/glade/prefswin.glade:1289
 msgid "Show window manager decorations"
-msgstr "Arata decoratiile managerului de ferestre"
-
-<<<<<<< HEAD
+msgstr "Arată decorațiile managerului de ferestre"
+
 #: src/audacious/glade/prefswin.glade:1319
-=======
-#: src/audacious/ui_about.c:46
-#, c-format
->>>>>>> a549710f
 msgid ""
 "This enables the XMMS/GTK1-style file selection dialogs. This selector is "
 "provided by Audacious itself and is faster than the default GTK2 selector "
 "(but sadly not as user-friendly)."
 msgstr ""
-<<<<<<< HEAD
-=======
-"<big><b>Audacious %s</b></big>\n"
-"\n"
-"Copyright (C) 2005-2007 Echipa de dezvoltare Audacious \n"
->>>>>>> a549710f
+"Activează dialogul de selecție a fișierelor în stilul XMMS/GTK1."
+"Acesta este oferit de către Audacious și este mai rapid decât cel implicit în GTK2, dar mai puțin estetic."
+""
 
 #: src/audacious/glade/prefswin.glade:1321
 msgid "Use XMMS-style file selector instead of the default selector"
-msgstr "Foloseste selectorul de fisiere XMMS in loc de cel implicit"
-
-#: src/audacious/glade/prefswin.glade:1363 src/audacious/ui_preferences.c:110
-msgid "Appearance"
-msgstr "Aparenta"
-
-<<<<<<< HEAD
+msgstr "Folosește selectorul de fișiere XMMS în loc de cel implicit"
+
 #: src/audacious/glade/prefswin.glade:1410
 msgid "<b>Mouse wheel</b>"
-msgstr "<b>Mouse wheel</b>"
+msgstr "<b>Rotița mouse-ului</b>"
 
 #: src/audacious/glade/prefswin.glade:1458
 msgid "Changes volume by"
-msgstr "Schimba volumul cu"
+msgstr "Schimbă volumul cu"
 
 #: src/audacious/glade/prefswin.glade:1486
 msgid "percent"
-msgstr "la suta"
+msgstr "la sută"
 
 #: src/audacious/glade/prefswin.glade:1514
 msgid "Scrolls playlist by"
-msgstr "Deruleaza playlist-ul cu "
+msgstr "Derulează playlist-ul cu "
 
 #: src/audacious/glade/prefswin.glade:1567
 msgid "lines"
 msgstr "linii"
 
-#: src/audacious/glade/prefswin.glade:1642 src/audacious/ui_preferences.c:114
-msgid "Mouse"
-msgstr "Mouse"
-
 #: src/audacious/glade/prefswin.glade:1689
 msgid "<b>Filename</b>"
-msgstr "<b>Fisier</b>"
+msgstr "<b>Fișier</b>"
 
 #: src/audacious/glade/prefswin.glade:1729
 msgid "Convert underscores to blanks"
-msgstr "Converteste barele orizontale la spatii"
+msgstr "Convertește barele de subliniere în spații"
 
 #: src/audacious/glade/prefswin.glade:1764
 msgid "Convert %20 to blanks"
-msgstr "Schimba %20 in spatii"
+msgstr "Convertește %20 în spații"
 
 #: src/audacious/glade/prefswin.glade:1799
 msgid "Convert backslash '\\' to forward slash '/'"
-msgstr "Schimba '\\' in '/'"
+msgstr "Convertește '\\' in '/'"
 
 #: src/audacious/glade/prefswin.glade:1833
 msgid "<b>Metadata</b>"
@@ -424,32 +1750,31 @@
 
 #: src/audacious/glade/prefswin.glade:1872
 msgid "Load metadata (tag information) from music files."
-msgstr ""
+msgstr "Încarcă informațiile suplimentare prezente în fișierele audio."
 
 #: src/audacious/glade/prefswin.glade:1874
 msgid "Load metadata from playlists and files"
-msgstr "Incarca metadata din playlist-uri si fisiere"
+msgstr "Încarcă metadata din playlist-uri și fișiere"
 
 #: src/audacious/glade/prefswin.glade:1912
 msgid "Load metadata when adding the file to the playlist or opening it"
-msgstr ""
+msgstr "Incarcă informațiile suplimentare la adăugarea în listă sau la deschidere"
 
 #: src/audacious/glade/prefswin.glade:1914
 msgid "On load"
-msgstr "La incarcare"
+msgstr "La încărcare"
 
 #: src/audacious/glade/prefswin.glade:1934
-#, fuzzy
 msgid "Load metadata on demand when displaying the file in the playlist"
-msgstr "Incarca un fisier playlist in playlist-ul selectat"
+msgstr "Încarcă informațiile suplimentare la afișarea în playlist"
 
 #: src/audacious/glade/prefswin.glade:1936
 msgid "On display"
-msgstr "La afisare"
+msgstr "La afișare"
 
 #: src/audacious/glade/prefswin.glade:1966
 msgid "Fallback character encodings:"
-msgstr "Setari pentru caracter in caz de necesitate"
+msgstr "Setări de rezervă pentru codificările caracterelor"
 
 #: src/audacious/glade/prefswin.glade:1994
 msgid ""
@@ -458,24 +1783,30 @@
 "in this list would be treated as candidates of the encoding of metadata, and "
 "fall back conversion from these encodings to UTF-8 would be attempted."
 msgstr ""
+"Lista codificărilor de caractere de rezervă folosite pentru convertirea informațiilor "
+"suplimentare. Dacă detectarea automată a eșuat sau a fost dezactivată, codificările "
+"din această listă vor fi tratate ca și candidate, și se va încerca convertirea din acestea "
+"în UTF-8"
 
 #: src/audacious/glade/prefswin.glade:2035
 msgid "Auto character encoding detector for:"
-msgstr "Setari caractere automate detectate pentru:"
+msgstr "Detecție automată a codificării caracterelor pentru:"
 
 #: src/audacious/glade/prefswin.glade:2091
 msgid "<b>File Dialog</b>"
-msgstr "<b>Dialog Fisiere</b>"
+msgstr "<b>Dialog Fișiere</b>"
 
 #: src/audacious/glade/prefswin.glade:2130
 msgid ""
 "Always refresh the file dialog (this will slow opening the dialog on large "
 "directories, and Gnome VFS should handle automatically)."
 msgstr ""
+"Reîmprospătează dialogul de deschidere a fișierelor (va încetini deschiderea "
+"pentru directoarele mari; oricum Gnome VFS o va face automat)"
 
 #: src/audacious/glade/prefswin.glade:2132
 msgid "Always refresh directory when opening file dialog"
-msgstr "Mereu reimprospateaza directorul la deschiderea dialogului de fisiere"
+msgstr "Mereu reîmprospătează directorul la deschiderea dialogului de fișiere"
 
 #: src/audacious/glade/prefswin.glade:2166
 msgid "<b>Song Display</b>"
@@ -483,11 +1814,11 @@
 
 #: src/audacious/glade/prefswin.glade:2214
 msgid "Title format:"
-msgstr "Formatul titlului"
+msgstr "Formatul titlului:"
 
 #: src/audacious/glade/prefswin.glade:2242
 msgid "Custom string:"
-msgstr "String specific:"
+msgstr "Format specificat:"
 
 #: src/audacious/glade/prefswin.glade:2293
 msgid ""
@@ -505,279 +1836,83 @@
 "ARTIST - ALBUM - TRACK. TITLU\n"
 "ARTIST [ ALBUM ] - TRACK. TITLU\n"
 "ALBUM - TITLU\n"
-"Specific"
+"Specificat"
 
 #: src/audacious/glade/prefswin.glade:2315
 msgid "Show information about titlestring format"
-msgstr ""
+msgstr "Afișează informații despre formatarea titlurilor"
 
 #: src/audacious/glade/prefswin.glade:2365
 msgid "<b>Popup Information</b>"
-msgstr "<b>Informatii Popup</b>"
+msgstr "<b>Popup cu Informații</b>"
 
 #: src/audacious/glade/prefswin.glade:2416
 msgid ""
 "Toggles popup information window for the pointed entry in the playlist. The "
 "window shows title of song, name of album, genre, year of publish, track "
 "number, track length, and artwork."
-msgstr ""
+msgstr "Activează popup-ul cu informații legate de elementul din playlist indicat. "
+"Sunt afișate titlul, numele albumului, genul, anul apariției, numărul piesei, lungimea și imaginea copertei albumului, dacă există"
 
 #: src/audacious/glade/prefswin.glade:2418
 msgid "Show popup information for playlist entries"
-msgstr "Arata informatii popup pentru intrarile din playlist"
+msgstr "Arată informații popup pentru intrările din playlist"
 
 #: src/audacious/glade/prefswin.glade:2445
 msgid "Edit settings for popup information"
-msgstr ""
-
-#: src/audacious/glade/prefswin.glade:2494 src/audacious/ui_manager.c:202
-#: src/audacious/ui_playlist_manager.c:290 src/audacious/ui_preferences.c:115
-msgid "Playlist"
-msgstr "Playlist"
+msgstr "Editează setările informațiilor din popup"
 
 #: src/audacious/glade/prefswin.glade:2553
 msgid "<b>Presets</b>"
-msgstr "<b>Preseturi</b>"
+msgstr "<b>Preset-uri</b>"
 
 #: src/audacious/glade/prefswin.glade:2653
 msgid "Directory preset file:"
-msgstr "Fisierul de presetare a directoarelor"
-=======
-#: src/audacious/ui_credits.c:47
-#, c-format
-msgid ""
-"<big><b>Audacious %s</b></big>\n"
-"The future of UNIX multimedia.\n"
-"\n"
-"Copyright (C) 2005-2007 Audacious Development Team\n"
-msgstr ""
-"<big><b>Audacious %s</b></big>\n"
-"Viitorul Multimedia în Unix.\n"
-"\n"
-"Copyright (C) 2005-2007 Echipa de dezvoltare Audacious \n"
-
-#: src/audacious/ui_credits.c:53
-msgid "Audacious core developers:"
-msgstr "Developerii Audacious:"
-
-#: src/audacious/ui_credits.c:69
-msgid "Graphics:"
-msgstr "Grafică:"
-
-#: src/audacious/ui_credits.c:74
-msgid "Default skin:"
-msgstr "Skin-ul implicit:"
-
-#: src/audacious/ui_credits.c:79
-msgid "Plugin development:"
-msgstr "Dezvoltatori de plugin-uri:"
-
-#: src/audacious/ui_credits.c:93
-msgid "Patch authors:"
-msgstr "Autori de patch-uri:"
-
-#: src/audacious/ui_credits.c:113
-msgid "0.1.x developers:"
-msgstr "Dezvoltatorii versiunii 0.1.x:"
-
-#: src/audacious/ui_credits.c:119
-msgid "BMP Developers:"
-msgstr "Dezvoltatorii BMP:"
-
-#: src/audacious/ui_credits.c:151
-msgid "Brazilian Portuguese:"
-msgstr "Portugheză braziliană:"
-
-#: src/audacious/ui_credits.c:154
-msgid "Breton:"
-msgstr "Bretonă:"
-
-#: src/audacious/ui_credits.c:157
-msgid "Bulgarian:"
-msgstr "Bulgară:"
-
-#: src/audacious/ui_credits.c:160
-msgid "Catalan:"
-msgstr "Catalană:"
-
-#: src/audacious/ui_credits.c:163
-msgid "Croatian:"
-msgstr "Croată:"
-
-#: src/audacious/ui_credits.c:166
-msgid "Czech:"
-msgstr "Cehă:"
-
-#: src/audacious/ui_credits.c:169
-msgid "Dutch:"
-msgstr "Olandeză:"
-
-#: src/audacious/ui_credits.c:173
-msgid "Finnish:"
-msgstr "Finlandeză:"
-
-#: src/audacious/ui_credits.c:176
-msgid "French:"
-msgstr "Franceză:"
-
-#: src/audacious/ui_credits.c:179
-msgid "German:"
-msgstr "Germană:"
-
-#: src/audacious/ui_credits.c:184
-msgid "Georgian:"
-msgstr "Georgiană:"
-
-#: src/audacious/ui_credits.c:187
-msgid "Greek:"
-msgstr "Greacă:"
-
-#: src/audacious/ui_credits.c:192
-msgid "Hindi:"
-msgstr "Hindusă:"
-
-#: src/audacious/ui_credits.c:195
-msgid "Hungarian:"
-msgstr "Maghiară:"
-
-#: src/audacious/ui_credits.c:198
-msgid "Italian:"
-msgstr "Italiană:"
-
-#: src/audacious/ui_credits.c:202
-msgid "Japanese:"
-msgstr "Japoneză:"
-
-#: src/audacious/ui_credits.c:205
-msgid "Korean:"
-msgstr "Coreeană:"
-
-#: src/audacious/ui_credits.c:208
-msgid "Lithuanian:"
-msgstr "Lituaniană:"
-
-#: src/audacious/ui_credits.c:211
-msgid "Macedonian:"
-msgstr "Macedoneană:"
-
-#: src/audacious/ui_credits.c:214
-msgid "Polish:"
-msgstr "Poloneză:"
-
-#: src/audacious/ui_credits.c:217
-msgid "Romanian:"
-msgstr "Română:"
-
-#: src/audacious/ui_credits.c:220
-msgid "Russian:"
-msgstr "Rusă:"
-
-#: src/audacious/ui_credits.c:223
-msgid "Serbian (Latin):"
-msgstr "Sârbă (cu caractere latine):"
-
-#: src/audacious/ui_credits.c:226
-msgid "Serbian (Cyrillic):"
-msgstr "Sârbă·(caractere·chirilice):"
-
-#: src/audacious/ui_credits.c:229
-msgid "Simplified Chinese:"
-msgstr "Chineză simplificată:"
-
-#: src/audacious/ui_credits.c:232
-msgid "Slovak:"
-msgstr "Slovacă:"
-
-#: src/audacious/ui_credits.c:235
-msgid "Spanish:"
-msgstr "Spaniolă:"
-
-#: src/audacious/ui_credits.c:238
-msgid "Swedish:"
-msgstr "Suedeză:"
-
-#: src/audacious/ui_credits.c:241
-msgid "Traditional Chinese:"
-msgstr "Chineză·tradițională:"
-
-#: src/audacious/ui_credits.c:244
-msgid "Turkish:"
-msgstr "Turcă:"
-
-#: src/audacious/ui_credits.c:248
-msgid "Ukrainian:"
-msgstr "Ucrainiană:"
-
-#: src/audacious/ui_credits.c:251
-msgid "Welsh:"
-msgstr "Galeză:"
-
-#: src/audacious/ui_credits.c:397
-msgid "Translators"
-msgstr "Traducători"
->>>>>>> a549710f
+msgstr "Fișierul de presetare a directoarelor:"
 
 #: src/audacious/glade/prefswin.glade:2681
 msgid "File preset extension:"
-msgstr "Extensia fisierului de presetare"
-
-<<<<<<< HEAD
+msgstr "Extensia fișierului de presetare:"
+
 #: src/audacious/glade/prefswin.glade:2729
 msgid "Available _Presets:"
-msgstr "_Preseturile disponibile"
-=======
-#: src/audacious/ui_equalizer.c:1279
-msgid "Presets"
-msgstr "Preset-uri"
->>>>>>> a549710f
-
-#: src/audacious/glade/prefswin.glade:2862 src/audacious/ui_preferences.c:113
-msgid "Equalizer"
-msgstr "Egalizator"
+msgstr "_Preset-uri disponibile:"
 
 #: src/audacious/glade/prefswin.glade:2909
 msgid "<b>Proxy Configuration</b>"
-msgstr "<b>Configuratia Proxy-ului</b>"
+msgstr "<b>Configurarea Proxy-ului</b>"
 
 #: src/audacious/glade/prefswin.glade:2967
 msgid "Enable proxy usage"
-msgstr "Activeaza proxy"
+msgstr "Activează proxy"
 
 #: src/audacious/glade/prefswin.glade:2998
 msgid "Proxy hostname:"
-msgstr "Hostname-ul Proxy-ului"
-
-<<<<<<< HEAD
+msgstr "Adresa sau numele:"
+
 #: src/audacious/glade/prefswin.glade:3026
 msgid "Proxy port:"
-msgstr "Port-ul Proxy-ului"
-=======
-#: src/audacious/ui_main.c:1199 src/audacious/ui_manager.c:419
-#: src/audacious/ui_manager.c:420
-msgid "Jump to Time"
-msgstr "Sări la Timp"
->>>>>>> a549710f
+msgstr "Port-ul:"
 
 #: src/audacious/glade/prefswin.glade:3120
 msgid "Use authentication with proxy"
-msgstr "Foloseste autentificare cu proxy"
-
-<<<<<<< HEAD
+msgstr "Folosește autentificarea"
+
 #: src/audacious/glade/prefswin.glade:3151
 msgid "Proxy username:"
-msgstr "Utilizator Proxy"
+msgstr "Utilizator:"
 
 #: src/audacious/glade/prefswin.glade:3179
 msgid "Proxy password:"
-msgstr "Parola Proxy"
+msgstr "Parolă:"
 
 #: src/audacious/glade/prefswin.glade:3295
 msgid ""
 "<span size=\"small\">Changing these settings will require a restart of "
 "Audacious.</span>"
 msgstr ""
-"<span size=\"small\">Schimbarea acestor setari necesita restartul "
-"aplicatiei .</span>"
+"<span size=\"small\">Schimbarea acestor setări necesită restartul "
+"aplicației.</span>"
 
 #: src/audacious/glade/prefswin.glade:3419
 msgid "<b>Audio System</b>"
@@ -785,10 +1920,9 @@
 
 #: src/audacious/glade/prefswin.glade:3473
 msgid "Current output plugin:"
-msgstr "Pluginul de iesire curent"
+msgstr "Plugin-ul de ieșire curent"
 
 #: src/audacious/glade/prefswin.glade:3541
-#, fuzzy
 msgid ""
 "<span size=\"small\">This is the amount of time to prebuffer audio streams "
 "by, in milliseconds.\n"
@@ -796,3017 +1930,6 @@
 "Please note however, that high values will result in Audacious performing "
 "poorly.</span>"
 msgstr ""
-"<span size=\"small\">Aceasta este cantitatea de prebuffer pentru stream-"
-"urile audio in milisecunde.\n"
-"Mariti aceasta valoare daca se sare peste parti din melodii. \n"
-"Aveti insa in vedere ca valori prea mari rezulta in Audacious comportandu-se "
-"slab .</span>"
-
-#: src/audacious/glade/prefswin.glade:3571
-msgid "Buffer size:"
-msgstr "Marimea Bufferului"
-
-#: src/audacious/glade/prefswin.glade:3695
-msgid "Output Plugin Preferences"
-msgstr "Preferintele Plugin-ului de Iesire"
-
-#: src/audacious/glade/prefswin.glade:3770
-msgid "Output Plugin Information"
-msgstr "Informatii despre Pluginul de iesire"
-
-#: src/audacious/glade/prefswin.glade:3822
-msgid "<b>Format Detection</b>"
-msgstr "<b>Detectarea formatului</b>"
-=======
-#: src/audacious/ui_main.c:1230
-msgid "Track length:"
-msgstr "Lungimea track-ului:"
-
-#: src/audacious/ui_main.c:1394
-msgid "Audacious - visibility warning"
-msgstr "Audacious - avertizare de vizibilitate"
-
-#: src/audacious/ui_main.c:1396
-msgid "Show main player window"
-msgstr "Afișează fereastra principală"
-
-#: src/audacious/ui_main.c:1397
-msgid "Ignore"
-msgstr "Ignoră"
->>>>>>> a549710f
-
-#: src/audacious/glade/prefswin.glade:3861
-#, fuzzy
-msgid ""
-<<<<<<< HEAD
-"When checked, Audacious will detect file formats on demand. This can result "
-"in a messier playlist, but delivers a major speed benefit."
-msgstr ""
-"Cand este activat,Audacious va detecta formatul dupa extensie. Aceasta "
-"varianta este un pic mai inceata decat detectia la cerere, dar totusi ofera "
-"un nivel minim de  detectare a formatului."
-
-#: src/audacious/glade/prefswin.glade:3863
-msgid "Detect file formats on demand, instead of immediately."
-msgstr "Detecteaza formatul fisierelor la cerere, in loc de imediat"
-
-#: src/audacious/glade/prefswin.glade:3897
-msgid ""
-"When checked, Audacious will detect file formats based by extension. This is "
-"slightly slower than detection on demand, but still provides a minimal level "
-"of format detection."
-msgstr ""
-"Cand este activat,Audacious va detecta formatul dupa extensie. Aceasta "
-"varianta este un pic mai inceata decat detectia la cerere, dar totusi ofera "
-"un nivel minim de  detectare a formatului."
-
-#: src/audacious/glade/prefswin.glade:3899
-msgid "Detect file formats by extension."
-msgstr "Detectie a formatului dupa extensie"
-
-#: src/audacious/glade/prefswin.glade:3933
-msgid "<b>Playback</b>"
-msgstr "<b>Redare</b>"
-
-#: src/audacious/glade/prefswin.glade:3972
-msgid ""
-"When Audacious starts, automatically begin playing from the point where we "
-"stopped before."
-msgstr ""
-
-#: src/audacious/glade/prefswin.glade:3974
-msgid "Continue playback on startup"
-msgstr "Continua redarea la pornire"
-
-#: src/audacious/glade/prefswin.glade:4008
-msgid "When finished playing a song, don't automatically advance to the next."
-msgstr ""
-
-#: src/audacious/glade/prefswin.glade:4010
-msgid "Don't advance in the playlist"
-msgstr "Nu avansa in playlist"
-
-#: src/audacious/glade/prefswin.glade:4045
-msgid "Pause between songs"
-msgstr "Pauza intre melodii"
-
-#: src/audacious/glade/prefswin.glade:4083
-msgid "Pause for"
-msgstr "Pauza pentru"
-
-#: src/audacious/glade/prefswin.glade:4129
-msgid "seconds"
-msgstr "secunde"
-
-#: src/audacious/glade/prefswin.glade:4175
-msgid "<b>Sampling Rate Converter</b>"
-msgstr ""
-
-#: src/audacious/glade/prefswin.glade:4215
-msgid "Enable Sampling Rate Converter"
-msgstr ""
-
-#: src/audacious/glade/prefswin.glade:4264
-msgid "Sampling Rate [Hz]:"
-msgstr ""
-
-#: src/audacious/glade/prefswin.glade:4334
-msgid ""
-"<span size=\"small\">All streams will be converted to this sampling rate.\n"
-"This should be the max supported sampling rate of\n"
-"the sound card or output plugin.</span>"
-msgstr ""
-
-#: src/audacious/glade/prefswin.glade:4364
-msgid "Converter Type:"
-msgstr ""
-
-#: src/audacious/glade/prefswin.glade:4593
-#, fuzzy
-msgid "Reload Plugins"
-msgstr "Plugin-uri"
-
-#: src/audacious/glade/prefswin.glade:4654
-#, fuzzy
-msgid "Popup Information Settings"
-msgstr "<b>Informatii Popup</b>"
-
-#: src/audacious/glade/prefswin.glade:4678
-#, fuzzy
-msgid "<b>Cover image retrieve</b>"
-msgstr "<b>Detectarea formatului</b>"
-=======
-"Audacious has been started with all of its windows hidden.\n"
-"You may want to show the player window again to control Audacious; "
-"otherwise, you'll have to control it remotely via audtool or enabled plugins "
-"(such as the statusicon plugin)."
-msgstr "Audacious a pornit cu toate ferestrele ascunse.\n"
-"Dacă doriți, se poate afișa fereastra principală, dar puteți controla player-ul și din exterior \n"
-"folosind programul audtool sau prin intermediul plugin-urilor active care permit controlul (de exemplu statusicon)."
-
-#: src/audacious/ui_main.c:1407
-msgid "Always ignore, show/hide is controlled remotely"
-msgstr "Ignoră de fiecare dată, controlul afișării se face din exterior"
-
-#: src/audacious/ui_main.c:1425
-msgid "Enter location to play:"
-msgstr "Introduceți locația pentru redare: "
-
-#: src/audacious/ui_main.c:1659
-#, c-format
-msgid "Seek to: %d:%-2.2d/%d:%-2.2d (%d%%)"
-msgstr "Salt la: %d:%-2.2d/%d:%-2.2d (%d%%)"
-
-#: src/audacious/ui_main.c:1691
-#, c-format
-msgid "Volume: %d%%"
-msgstr "Volum: %d%%"
-
-#: src/audacious/ui_main.c:1722
-#, c-format
-msgid "Balance: %d%% left"
-msgstr "Balans:·%d%%·stânga"
-
-#: src/audacious/ui_main.c:1726
-msgid "Balance: center"
-msgstr "Balans: centru"
-
-#: src/audacious/ui_main.c:1730
-#, c-format
-msgid "Balance: %d%% right"
-msgstr "Balans:·%d%%·dreapta"
-
-#: src/audacious/ui_main.c:2118
-msgid "Options Menu"
-msgstr "Meniu de Opțiuni"
-
-#: src/audacious/ui_main.c:2122
-msgid "Disable 'Always On Top'"
-msgstr "Dezactivează modul 'Mereu Deasupra'"
-
-#: src/audacious/ui_main.c:2124
-msgid "Enable 'Always On Top'"
-msgstr "Activează modul 'Mereu Deasupra'"
-
-#: src/audacious/ui_main.c:2127
-msgid "File Info Box"
-msgstr "Informații despre fișier"
-
-#: src/audacious/ui_main.c:2131
-msgid "Disable 'Doublesize'"
-msgstr "Dezactivează modul 'Marime Dublă'"
-
-#: src/audacious/ui_main.c:2133
-msgid "Enable 'Doublesize'"
-msgstr "Activează modul 'Mărime Dublă'"
-
-#: src/audacious/ui_main.c:2136
-msgid "Visualization Menu"
-msgstr "Meniu de Vizualizare"
->>>>>>> a549710f
-
-#: src/audacious/glade/prefswin.glade:4703
-msgid ""
-"While searching for the album's cover, Audacious looks for certain words in "
-"the filename. You can specify those words in the lists below, separated "
-"using commas."
-msgstr ""
-<<<<<<< HEAD
-"Cand cauta coperta albumului, Audacious urmareste anumite cuvinte in fisier. "
-"Puteti specifica aceste cuvinte in lista de mai jos, separate prin spatii. "
-
-#: src/audacious/glade/prefswin.glade:4758
-msgid "Include:"
-msgstr "Include:"
-=======
-"<b><big>Nu a fost găsit nici un CD ce poate fi redat.</big></b>\n"
-"\n"
-"Nici un CD nu a fost inserat, sau CD-ul inserat nu este audio.\n"
-
-#: src/audacious/ui_main.c:2201
-msgid ""
-"<b><big>Couldn't open audio.</big></b>\n"
-"\n"
-"Please check that:\n"
-"1. You have the correct output plugin selected.\n"
-"2. No other programs is blocking the soundcard.\n"
-"3. Your soundcard is configured properly.\n"
-msgstr ""
-"<b><big>Nu s-a putut deschide canalul audio.</big></b>\n"
-"\n"
-"Verificați dacă:\n"
-"1. Ați ales pluginul corect de ieșire.\n"
-"2. Nici un alt program nu blochează placa de sunet.\n"
-"3. Placa de sunet este configurată corect.\n"
->>>>>>> a549710f
-
-#: src/audacious/glade/prefswin.glade:4786
-msgid "Exclude:"
-msgstr "Exclude:"
-
-<<<<<<< HEAD
-#: src/audacious/glade/prefswin.glade:4855
-msgid "Recursively search for cover"
-msgstr "Cauta recursiv pentru coperta"
-=======
-#: src/audacious/ui_main.c:2362
-#, c-format
-msgid "BALANCE: %d%% LEFT"
-msgstr "BALANS: %d%% STÂNGA"
->>>>>>> a549710f
-
-#: src/audacious/glade/prefswin.glade:4893
-msgid "Search depth: "
-msgstr "Adancimea cautarii"
-
-#: src/audacious/glade/prefswin.glade:4959
-msgid "Use per-file cover"
-msgstr "Foloseste coperta per-fisier"
-
-<<<<<<< HEAD
-#: src/audacious/glade/prefswin.glade:4979
-#, fuzzy
-msgid "<b>Miscellaneous</b>"
-msgstr "<b>_Diverse</b>"
-
-#: src/audacious/glade/prefswin.glade:5017
-msgid "Show Progress bar for the current track"
-msgstr ""
-
-#: src/audacious/glade/prefswin.glade:5055
-msgid "Delay until filepopup comes up: "
-msgstr ""
-
-#: src/audacious/glade/prefswin.glade:5149
-msgid "Color Adjustment"
-msgstr ""
-
-#: src/audacious/glade/prefswin.glade:5172
-msgid ""
-"Audacious allows you to alter the color balance of the skinned UI. The "
-"sliders below will allow you to do this."
-msgstr ""
-
-#: src/audacious/glade/prefswin.glade:5268
-msgid "Red"
-msgstr ""
-
-#: src/audacious/glade/prefswin.glade:5296
-#, fuzzy
-msgid "Green"
-msgstr "Greaca"
-
-#: src/audacious/glade/prefswin.glade:5324
-msgid "Blue"
-msgstr ""
-
-#: src/audacious/input.c:718
-#, c-format
-msgid "audacious: %s"
-msgstr "audacious: %s"
-
-#: src/audacious/input.c:734
-msgid "Filename:"
-msgstr "Fisier"
-
-#: src/audacious/input.c:753
-msgid "No input plugin recognized this file"
-msgstr "Nici un plugin de intrare nu a recunoscut acest fisier"
-
-#: src/audacious/input.c:755
-#, c-format
-msgid "Input plugin: %s"
-msgstr "Plugin de intrare: %s"
-
-#: src/audacious/logger.c:124
-#, c-format
-msgid "Unable to create log file (%s)!\n"
-msgstr "Nu s-a pautut crea fisierul de log (%s)!\n"
-
-#: src/audacious/main.c:90 src/audacious/main.c:92 src/audacious/ui_main.c:502
-#: src/audacious/ui_main.c:2514
-msgid "Audacious"
-msgstr "Audacious"
-
-#: src/audacious/main.c:475
-#, fuzzy, c-format
-msgid "Could not create directory (%s): %s\n"
-msgstr "Nu s-a putut crea directorul (%s): %s"
-
-#: src/audacious/main.c:887
-#, fuzzy
-msgid "Select which Audacious session ID to use"
-msgstr "Alege sesiunea Audacious/BMP/XMMS (Implicit: 0)"
-
-#: src/audacious/main.c:888
-msgid "Skip backwards in playlist"
-msgstr "Sari inapoi in playlist"
-
-#: src/audacious/main.c:889
-msgid "Start playing current playlist"
-msgstr "Incepe redarea playlist-ului curent"
-
-#: src/audacious/main.c:890
-msgid "Pause current song"
-msgstr "Pauza melodia curenta"
-
-#: src/audacious/main.c:891
-msgid "Stop current song"
-msgstr "Opreste melodia curenta"
-
-#: src/audacious/main.c:892
-msgid "Pause if playing, play otherwise"
-msgstr "Pauza daca se reda, redare altfel"
-
-#: src/audacious/main.c:893
-msgid "Skip forward in playlist"
-msgstr "Sari inainte in playlist"
-
-#: src/audacious/main.c:894
-#, fuzzy
-msgid "Display Jump to File dialog"
-msgstr "Arata dialogul Sari la fisier"
-
-#: src/audacious/main.c:895
-msgid "Don't clear the playlist"
-msgstr "Nu curata playlist-ul"
-
-#: src/audacious/main.c:896
-#, fuzzy
-msgid "Add new files to a temporary playlist"
-msgstr "Adauga fisiere la playlist"
-
-#: src/audacious/main.c:897
-#, fuzzy
-msgid "Display the main window"
-msgstr "Arata fereastra principala"
-
-#: src/audacious/main.c:898
-msgid "Display all open Audacious windows"
-msgstr ""
-
-#: src/audacious/main.c:899
-msgid "Enable headless operation"
-msgstr ""
-
-#: src/audacious/main.c:900
-msgid "Print all errors and warnings to stdout"
-msgstr ""
-
-#: src/audacious/main.c:901
-msgid "Show version and builtin features"
-msgstr ""
-
-#: src/audacious/main.c:902
-msgid "FILE..."
-msgstr ""
-
-#: src/audacious/main.c:1061
-#, c-format
-msgid ""
-"<b><big>Unable to load skin.</big></b>\n"
-"\n"
-"Check that skin at '%s' is usable and default skin is properly installed at "
-"'%s'\n"
-msgstr ""
-"<b><bigNu s-a putut incarca skin-ul.</big></b>\n"
-"\n"
-"Verificati ca skin-ul '%s' este folosibil si ca skin-ul default este "
-"instalat la '%s'\n"
-
-#: src/audacious/main.c:1119
-msgid ""
-"Sorry, threads isn't supported on your platform.\n"
-"\n"
-"If you're on a libc5 based linux system and installed Glib & GTK+ before "
-"you\n"
-"installed LinuxThreads you need to recompile Glib & GTK+.\n"
-msgstr ""
-"Scuze, thread-urile nu sunt suportate pe platorma curenta.\n"
-"\n"
-"Daca te afli pe un sistem linux cu libc5 si ai instalat Glib & GTK+ inainte "
-"de\n"
-"a instala LinuxThreads trebuie sa recompilezi Glib & GTK+.\n"
-
-#: src/audacious/main.c:1150
-msgid "- play multimedia files"
-msgstr ""
-
-#: src/audacious/main.c:1157
-#, c-format
-msgid ""
-"%s: %s\n"
-"Try `%s --help' for more information.\n"
-msgstr ""
-
-#: src/audacious/main.c:1167
-#, fuzzy, c-format
-msgid "%s: Unable to open display, exiting.\n"
-msgstr "audacious: Nu s-a putut deschide display-ul, iesire.\n"
-
-#: src/audacious/playback.c:274
-msgid ""
-"<b><big>No output plugin selected.</big></b>\n"
-"You have not selected an output plugin."
-msgstr ""
-"<b><big>Nici un plugin de iesire selectat</big></b>\n"
-"Nu ati ales nici un plugin de iesire."
-
-#: src/audacious/signals.c:49
-msgid ""
-"\n"
-"Audacious has caught signal 11 (SIGSEGV).\n"
-"\n"
-"We apologize for the inconvenience, but Audacious has crashed.\n"
-"This is a bug in the program, and should never happen under normal "
-"circumstances.\n"
-"Your current configuration has been saved and should not be damaged.\n"
-"\n"
-"You can help improve the quality of Audacious by filing a bug at http://bugs-"
-"meta.atheme.org\n"
-"Please include the entire text of this message and a description of what you "
-"were doing when\n"
-"this crash occured in order to quickly expedite the handling of your bug "
-"report:\n"
-"\n"
-msgstr ""
-
-#: src/audacious/signals.c:80
-msgid ""
-"\n"
-"Bugs can be reported at http://bugs-meta.atheme.org against the Audacious "
-"product.\n"
-msgstr ""
-
-#: src/audacious/signals.c:266
-msgid ""
-"Your signaling implementation is broken.\n"
-"Expect unusable crash reports.\n"
-msgstr ""
-
-#: src/audacious/strings.c:170
-msgid "  (invalid UTF-8)"
-msgstr " (UTF-8 invalid)"
-
-#: src/audacious/ui_about.c:46
-#, fuzzy, c-format
-msgid ""
-"<big><b>Audacious %s</b></big>\n"
-"\n"
-"Copyright (C) 2005-2007 Audacious Development Team"
-msgstr ""
-"<big><b>Audacious %s</b></big>\n"
-"Viitorul Multimedia in Unix.\n"
-"\n"
-"Copyright (C) 2005-2006 Echipa de dezvoltare Audacious \n"
-
-#: src/audacious/ui_about.c:125 src/audacious/ui_credits.c:351
-#: src/audacious/ui_manager.c:386 src/audacious/ui_manager.c:387
-msgid "About Audacious"
-msgstr "Despre Audacious"
-
-#: src/audacious/ui_about.c:174 src/audacious/ui_credits.c:394
-msgid "Credits"
-msgstr "Credite"
-
-#: src/audacious/ui_credits.c:47
-#, fuzzy, c-format
-msgid ""
-"<big><b>Audacious %s</b></big>\n"
-"The future of UNIX multimedia.\n"
-"\n"
-"Copyright (C) 2005-2007 Audacious Development Team\n"
-msgstr ""
-"<big><b>Audacious %s</b></big>\n"
-"Viitorul Multimedia in Unix.\n"
-"\n"
-"Copyright (C) 2005-2006 Echipa de dezvoltare Audacious \n"
-
-#: src/audacious/ui_credits.c:53
-msgid "Audacious core developers:"
-msgstr "Developerii de baza Audacious"
-
-#: src/audacious/ui_credits.c:70
-msgid "Graphics:"
-msgstr "Grafica"
-
-#: src/audacious/ui_credits.c:75
-msgid "Default skin:"
-msgstr "Skin-ul implicit"
-
-#: src/audacious/ui_credits.c:80
-msgid "Plugin development:"
-msgstr "Dezvoltarea pluginurilor"
-
-#: src/audacious/ui_credits.c:94
-msgid "Patch authors:"
-msgstr "Autorii modificarilor"
-
-#: src/audacious/ui_credits.c:114
-msgid "0.1.x developers:"
-msgstr "Dezvoltatorii versiunii 0.1.x"
-
-#: src/audacious/ui_credits.c:120
-msgid "BMP Developers:"
-msgstr "Dezvoltatorii BMP"
-
-#: src/audacious/ui_credits.c:152
-msgid "Brazilian Portuguese:"
-msgstr "Braziliana Portugheza"
-
-#: src/audacious/ui_credits.c:155
-msgid "Breton:"
-msgstr "Bretona"
-
-#: src/audacious/ui_credits.c:158
-#, fuzzy
-msgid "Bulgarian:"
-msgstr "Ungara"
-
-#: src/audacious/ui_credits.c:161
-#, fuzzy
-msgid "Catalan:"
-msgstr "Italiana"
-
-#: src/audacious/ui_credits.c:164
-#, fuzzy
-msgid "Croatian:"
-msgstr "Romana"
-
-#: src/audacious/ui_credits.c:167
-msgid "Czech:"
-msgstr "Ceha"
-=======
-#: src/audacious/ui_main.c:2818
-msgid "Error in Audacious."
-msgstr "Eroare în Audacious"
-
-#: src/audacious/ui_manager.c:45 src/audacious/ui_manager.c:46
-msgid "Autoscroll Songname"
-msgstr "Autoderularea Numelui Fișierului"
-
-#: src/audacious/ui_manager.c:48 src/audacious/ui_manager.c:49
-msgid "Stop after Current Song"
-msgstr "Oprește după Melodia Curentă"
-
-#: src/audacious/ui_manager.c:51 src/audacious/ui_manager.c:52
-msgid "Peaks"
-msgstr "Vârfuri"
-
-#: src/audacious/ui_manager.c:54 src/audacious/ui_manager.c:55
-msgid "Repeat"
-msgstr "Repetă"
-
-#: src/audacious/ui_manager.c:57 src/audacious/ui_manager.c:58
-msgid "Shuffle"
-msgstr "Amestecă"
-
-#: src/audacious/ui_manager.c:60 src/audacious/ui_manager.c:61
-msgid "No Playlist Advance"
-msgstr "Nu avansa în Playlist"
-
-#: src/audacious/ui_manager.c:63 src/audacious/ui_manager.c:64
-msgid "Show Player"
-msgstr "Arată player-ul"
-
-#: src/audacious/ui_manager.c:66 src/audacious/ui_manager.c:67
-msgid "Show Playlist Editor"
-msgstr "Arată Editorul de Playlist"
-
-#: src/audacious/ui_manager.c:69 src/audacious/ui_manager.c:70
-msgid "Show Equalizer"
-msgstr "Arată Egalizatorul"
-
-#: src/audacious/ui_manager.c:72 src/audacious/ui_manager.c:73
-msgid "Always on Top"
-msgstr "Mereu Deasupra"
-
-#: src/audacious/ui_manager.c:75 src/audacious/ui_manager.c:76
-msgid "Put on All Workspaces"
-msgstr "Pune pe Toate Spațiile de Lucru"
-
-#: src/audacious/ui_manager.c:78 src/audacious/ui_manager.c:79
-msgid "Roll up Player"
-msgstr "Restrânge player-ul"
-
-#: src/audacious/ui_manager.c:81 src/audacious/ui_manager.c:82
-msgid "Roll up Playlist Editor"
-msgstr "Restrânge Editorul de Playlist"
-
-#: src/audacious/ui_manager.c:84 src/audacious/ui_manager.c:85
-msgid "Roll up Equalizer"
-msgstr "Restrânge Egalizatorul"
-
-#: src/audacious/ui_manager.c:87 src/audacious/ui_manager.c:88
-msgid "DoubleSize"
-msgstr "Mărime Dublă"
-
-#: src/audacious/ui_manager.c:90 src/audacious/ui_manager.c:91
-msgid "Easy Move"
-msgstr "Mutare ușoară"
-
-#: src/audacious/ui_manager.c:99
-msgid "Analyzer"
-msgstr "Analizor"
-
-#: src/audacious/ui_manager.c:100
-msgid "Scope"
-msgstr "Scop"
-
-#: src/audacious/ui_manager.c:101
-msgid "Voiceprint"
-msgstr "Grafic Voce"
-
-#: src/audacious/ui_manager.c:102
-msgid "Off"
-msgstr "Dezactivat"
-
-#: src/audacious/ui_manager.c:106 src/audacious/ui_manager.c:123
-#: src/audacious/ui_manager.c:129
-msgid "Normal"
-msgstr "Normal"
-
-#: src/audacious/ui_manager.c:107 src/audacious/ui_manager.c:124
-msgid "Fire"
-msgstr "Foc"
-
-#: src/audacious/ui_manager.c:108
-msgid "Vertical Lines"
-msgstr "Linii Verticale"
-
-#: src/audacious/ui_manager.c:112
-msgid "Lines"
-msgstr "Linii"
-
-#: src/audacious/ui_manager.c:113
-msgid "Bars"
-msgstr "Bare"
-
-#: src/audacious/ui_manager.c:117
-msgid "Dot Scope"
-msgstr "Scop din Puncte"
-
-#: src/audacious/ui_manager.c:118
-msgid "Line Scope"
-msgstr "Scop din Linii"
-
-#: src/audacious/ui_manager.c:119
-msgid "Solid Scope"
-msgstr "Scop Solid"
-
-#: src/audacious/ui_manager.c:125
-msgid "Ice"
-msgstr "Gheață"
-
-#: src/audacious/ui_manager.c:130
-msgid "Smooth"
-msgstr "Neted"
-
-#: src/audacious/ui_manager.c:134
-msgid "Full (~50 fps)"
-msgstr "Maxim (~50 fps)"
-
-#: src/audacious/ui_manager.c:135
-msgid "Half (~25 fps)"
-msgstr "Jumătate (~25 fps)"
-
-#: src/audacious/ui_manager.c:136
-msgid "Quarter (~13 fps)"
-msgstr "Sfert (~13 fps)"
-
-#: src/audacious/ui_manager.c:137
-msgid "Eighth (~6 fps)"
-msgstr "Optime (~6 fps)"
-
-#: src/audacious/ui_manager.c:141 src/audacious/ui_manager.c:149
-msgid "Slowest"
-msgstr "Cel mai lent"
-
-#: src/audacious/ui_manager.c:142 src/audacious/ui_manager.c:150
-msgid "Slow"
-msgstr "Lent"
-
-#: src/audacious/ui_manager.c:143 src/audacious/ui_manager.c:151
-msgid "Medium"
-msgstr "Mediu"
-
-#: src/audacious/ui_manager.c:144 src/audacious/ui_manager.c:152
-msgid "Fast"
-msgstr "Rapid"
-
-#: src/audacious/ui_manager.c:145 src/audacious/ui_manager.c:153
-msgid "Fastest"
-msgstr "Cel mai rapid"
-
-#: src/audacious/ui_manager.c:157
-msgid "Time Elapsed"
-msgstr "Timp Scurs"
-
-#: src/audacious/ui_manager.c:158
-msgid "Time Remaining"
-msgstr "Timp Rămas"
-
-#: src/audacious/ui_manager.c:167
-msgid "Playback"
-msgstr "Redare"
-
-#: src/audacious/ui_manager.c:169 src/audacious/ui_manager.c:170
-msgid "Play"
-msgstr "Redă"
-
-#: src/audacious/ui_manager.c:172 src/audacious/ui_manager.c:173
-msgid "Pause"
-msgstr "Pauză"
-
-#: src/audacious/ui_manager.c:175 src/audacious/ui_manager.c:176
-msgid "Stop"
-msgstr "Stop"
-
-#: src/audacious/ui_manager.c:178 src/audacious/ui_manager.c:179
-msgid "Previous"
-msgstr "Anterior"
-
-#: src/audacious/ui_manager.c:181 src/audacious/ui_manager.c:182
-msgid "Next"
-msgstr "Următor"
-
-#: src/audacious/ui_manager.c:187
-msgid "Visualization"
-msgstr "Vizualizare"
-
-#: src/audacious/ui_manager.c:188
-msgid "Visualization Mode"
-msgstr "Mod de Vizualizare"
-
-#: src/audacious/ui_manager.c:189
-msgid "Analyzer Mode"
-msgstr "Modul Analizatorului"
-
-#: src/audacious/ui_manager.c:190
-msgid "Scope Mode"
-msgstr "Modul Scope-ului"
-
-#: src/audacious/ui_manager.c:191
-msgid "Voiceprint Mode"
-msgstr "Modul Graficului Vocii"
-
-#: src/audacious/ui_manager.c:192
-msgid "WindowShade VU Mode"
-msgstr "Modul WindowShade VU"
-
-#: src/audacious/ui_manager.c:193
-msgid "Refresh Rate"
-msgstr "Rata de Reîmprospătare"
-
-#: src/audacious/ui_manager.c:194
-msgid "Analyzer Falloff"
-msgstr "Cădere Analizator"
-
-#: src/audacious/ui_manager.c:195
-msgid "Peaks Falloff"
-msgstr "Cădere Vârfuri"
->>>>>>> a549710f
-
-#: src/audacious/ui_credits.c:170
-msgid "Dutch:"
-msgstr "Olandeza"
-
-<<<<<<< HEAD
-#: src/audacious/ui_credits.c:174
-msgid "Finnish:"
-msgstr "Finlandeza"
-
-#: src/audacious/ui_credits.c:177
-msgid "French:"
-msgstr "Franceza"
-
-#: src/audacious/ui_credits.c:180
-msgid "German:"
-msgstr "Germana"
-
-#: src/audacious/ui_credits.c:185
-#, fuzzy
-msgid "Georgian:"
-msgstr "Georgiana"
-
-#: src/audacious/ui_credits.c:188
-msgid "Greek:"
-msgstr "Greaca"
-
-#: src/audacious/ui_credits.c:193
-msgid "Hindi:"
-msgstr "Hindi"
-
-#: src/audacious/ui_credits.c:196
-msgid "Hungarian:"
-msgstr "Ungara"
-
-#: src/audacious/ui_credits.c:199
-msgid "Italian:"
-msgstr "Italiana"
-
-#: src/audacious/ui_credits.c:203
-msgid "Japanese:"
-msgstr "Japoneza"
-
-#: src/audacious/ui_credits.c:206
-msgid "Korean:"
-msgstr "Koreana"
-
-#: src/audacious/ui_credits.c:209
-#, fuzzy
-msgid "Lithuanian:"
-msgstr "Italiana"
-
-#: src/audacious/ui_credits.c:212
-msgid "Macedonian:"
-msgstr "Macedona"
-
-#: src/audacious/ui_credits.c:215
-msgid "Polish:"
-msgstr "Poloneza"
-
-#: src/audacious/ui_credits.c:218
-msgid "Romanian:"
-msgstr "Romana"
-
-#: src/audacious/ui_credits.c:221
-msgid "Russian:"
-msgstr "Rusa"
-
-#: src/audacious/ui_credits.c:224
-msgid "Serbian (Latin):"
-msgstr ""
-
-#: src/audacious/ui_credits.c:227
-msgid "Serbian (Cyrillic):"
-msgstr ""
-
-#: src/audacious/ui_credits.c:230
-msgid "Simplified Chinese:"
-msgstr ""
-
-#: src/audacious/ui_credits.c:233
-msgid "Slovak:"
-msgstr "Slovaca"
-
-#: src/audacious/ui_credits.c:236
-msgid "Spanish:"
-msgstr "Spaniola"
-
-#: src/audacious/ui_credits.c:239
-msgid "Swedish:"
-msgstr "Suedeza"
-
-#: src/audacious/ui_credits.c:242
-msgid "Traditional Chinese:"
-msgstr ""
-=======
-#: src/audacious/ui_manager.c:202 src/audacious/ui_manager.c:203
-msgid "New Playlist"
-msgstr "Playlist Nou"
-
-#: src/audacious/ui_manager.c:205 src/audacious/ui_manager.c:206
-msgid "Select Next Playlist"
-msgstr "Selectează Playlist-ul Următor"
-
-#: src/audacious/ui_manager.c:208 src/audacious/ui_manager.c:209
-msgid "Select Previous Playlist"
-msgstr "Selectează Playlist-ul Anterior"
-
-#: src/audacious/ui_manager.c:211 src/audacious/ui_manager.c:212
-msgid "Delete Playlist"
-msgstr "Șterge Playlist-ul"
-
-#: src/audacious/ui_manager.c:214
-msgid "Load List"
-msgstr "Încarcă Playlist"
-
-#: src/audacious/ui_manager.c:215
-msgid "Loads a playlist file into the selected playlist."
-msgstr "Încarcă un fișier playlist în playlist-ul selectat"
-
-#: src/audacious/ui_manager.c:217
-msgid "Save List"
-msgstr "Salvează Lista"
-
-#: src/audacious/ui_manager.c:218
-msgid "Saves the selected playlist."
-msgstr "Salvează playlist-ul selectat"
-
-#: src/audacious/ui_manager.c:220
-msgid "Save Default List"
-msgstr "Salvează Lista Implicită"
-
-#: src/audacious/ui_manager.c:221
-msgid "Saves the selected playlist to the default location."
-msgstr "Salvează playlist-ul selectat în locația implicită"
-
-#: src/audacious/ui_manager.c:224
-msgid "Refresh List"
-msgstr "Reîmprospătează Lista"
-
-#: src/audacious/ui_manager.c:225
-msgid "Refreshes metadata associated with a playlist entry."
-msgstr "Reîmprospătează metadata asociată cu o intrare din playlist"
-
-#: src/audacious/ui_manager.c:228
-msgid "List Manager"
-msgstr "Manager de liste"
-
-#: src/audacious/ui_manager.c:229
-msgid "Opens the playlist manager."
-msgstr "Deschide Managerul de Playlist-uri"
-
-#: src/audacious/ui_manager.c:235
-msgid "View"
-msgstr "Vizualizare"
-
-#: src/audacious/ui_manager.c:239
-msgid "Add CD..."
-msgstr "Adaugă CD..."
-
-#: src/audacious/ui_manager.c:240
-msgid "Adds a CD to the playlist."
-msgstr "Adaugă un CD la playlist."
-
-#: src/audacious/ui_manager.c:243
-msgid "Add Internet Address..."
-msgstr "Adaugă Adresa Internet..."
-
-#: src/audacious/ui_manager.c:244
-msgid "Adds a remote track to the playlist."
-msgstr "Adaugă un Track de la distanță (stream) la playlist"
-
-#: src/audacious/ui_manager.c:247
-msgid "Add Files..."
-msgstr "Adaugă Fișiere..."
-
-#: src/audacious/ui_manager.c:248
-msgid "Adds files to the playlist."
-msgstr "Adaugă fișiere la playlist"
-
-#: src/audacious/ui_manager.c:253
-msgid "Search and Select"
-msgstr "Caută și Selectează"
->>>>>>> a549710f
-
-#: src/audacious/ui_credits.c:245
-msgid "Turkish:"
-msgstr ""
-<<<<<<< HEAD
-
-#: src/audacious/ui_credits.c:249
-msgid "Ukrainian:"
-msgstr "Ucraineana"
-
-#: src/audacious/ui_credits.c:252
-msgid "Welsh:"
-msgstr "Tara Galilor"
-
-#: src/audacious/ui_credits.c:398
-msgid "Translators"
-msgstr "Translatori"
-
-#: src/audacious/ui_equalizer.c:535
-msgid "Audacious Equalizer"
-msgstr "Egalizator Audacious"
-
-#: src/audacious/ui_equalizer.c:1169
-msgid "Presets"
-msgstr "Preseturi"
-
-#: src/audacious/ui_fileinfo.c:158
-msgid "Track Information Window"
-msgstr "Fereastra de informatii despre Track"
-
-#: src/audacious/ui_fileinfopopup.c:252 src/audacious/ui_fileinfopopup.c:364
-#: src/audacious/ui_preferences.c:124
-msgid "Title"
-msgstr "Titlu"
-
-#: src/audacious/ui_fileinfopopup.c:255 src/audacious/ui_preferences.c:122
-msgid "Artist"
-msgstr "Artist"
-
-#: src/audacious/ui_fileinfopopup.c:258 src/audacious/ui_preferences.c:123
-msgid "Album"
-msgstr "Album"
-
-#: src/audacious/ui_fileinfopopup.c:261 src/audacious/ui_preferences.c:126
-msgid "Genre"
-msgstr "Genul"
-
-#: src/audacious/ui_fileinfopopup.c:264 src/audacious/ui_preferences.c:130
-msgid "Year"
-msgstr "Anul"
-
-#: src/audacious/ui_fileinfopopup.c:267
-#, fuzzy
-msgid "Track Number"
-msgstr "Numarul Trackului"
-
-#: src/audacious/ui_fileinfopopup.c:271
-#, fuzzy
-msgid "Track Length"
-msgstr "Marimea track-ului"
-
-#: src/audacious/ui_fileinfopopup.c:373 src/audacious/ui_preferences.c:127
-#: src/audacious/ui_preferences.c:426 src/audacious/ui_preferences.c:514
-#: src/audacious/ui_preferences.c:603 src/audacious/ui_preferences.c:699
-msgid "Filename"
-msgstr "Fisier"
-
-#: src/audacious/ui_fileopener.c:134
-msgid "Open Files"
-msgstr "Deschide Fisiere"
-
-#: src/audacious/ui_fileopener.c:134
-msgid "Add Files"
-msgstr "Adauga Fisiere"
-
-#: src/audacious/ui_fileopener.c:136
-msgid "Close dialog on Open"
-msgstr "Inchide dialogul la deschidere"
-
-#: src/audacious/ui_fileopener.c:136
-msgid "Close dialog on Add"
-msgstr "Inchide dialogul la adougare"
-
-#: src/audacious/ui_fileopener.c:363
-msgid "Play files"
-msgstr "Reda fisiere"
-
-#: src/audacious/ui_fileopener.c:365
-msgid "Load files"
-msgstr "Incarca fisiere"
-
-#: src/audacious/ui_jumptotrack.c:140
-msgid "Un_queue"
-msgstr "Scoate din coada"
-
-#: src/audacious/ui_jumptotrack.c:142 src/audacious/ui_jumptotrack.c:605
-msgid "_Queue"
-msgstr "Adauga in coada"
-
-#: src/audacious/ui_jumptotrack.c:520
-msgid "Jump to Track"
-msgstr "Sari la Track"
-
-#: src/audacious/ui_jumptotrack.c:561
-msgid "Filter: "
-msgstr "Filtru: "
-
-#: src/audacious/ui_jumptotrack.c:562
-#, fuzzy
-msgid "_Filter:"
-msgstr "Filtru: "
-
-#: src/audacious/ui_jumptotrack.c:596
-#, fuzzy
-msgid "Close on Jump"
-msgstr "Inchide dialogul la deschidere"
-
-#: src/audacious/ui_lastfm.c:117
-msgid ""
-"<b><big>Couldn't find your lastfm login data.</big></b>\n"
-"\n"
-"Check if your Scrobbler's plugin login settings are configured properly.\n"
-msgstr ""
-
-#: src/audacious/ui_lastfm.c:238
-#, fuzzy
-msgid "Audacious last.fm radio tuner"
-msgstr "Editor Playlist Audacious"
-
-#: src/audacious/ui_lastfm.c:239
-#, fuzzy
-msgid "Station:"
-msgstr "Italiana"
-
-#: src/audacious/ui_lastfm.c:257
-msgid "Love"
-msgstr ""
-
-#: src/audacious/ui_lastfm.c:258
-msgid "Ban"
-msgstr ""
-
-#: src/audacious/ui_lastfm.c:259
-msgid "Skip"
-msgstr ""
-
-#: src/audacious/ui_lastfm.c:260
-msgid "Tune in"
-msgstr ""
-
-#: src/audacious/ui_lastfm.c:262
-msgid "Neighbours' radio"
-msgstr ""
-
-#: src/audacious/ui_lastfm.c:263
-msgid "Personal radio"
-msgstr ""
-
-#: src/audacious/ui_lastfm.c:337
-msgid ""
-"<b><big>The lastfm radio plugin could not be found.</big></b>\n"
-"\n"
-"Check if the AudioScrobbler plugin was compiled in\n"
-msgstr ""
-
-#: src/audacious/ui_main.c:500
-#, c-format
-msgid "%s - Audacious"
-msgstr "%s - Audacious"
-
-#: src/audacious/ui_main.c:755
-msgid "VBR"
-msgstr "VBR"
-
-#: src/audacious/ui_main.c:772 src/audacious/ui_main.c:776
-msgid "stereo"
-msgstr "stereo"
-
-#: src/audacious/ui_main.c:772 src/audacious/ui_main.c:776
-msgid "mono"
-msgstr "mono"
-
-#: src/audacious/ui_main.c:1032 src/audacious/ui_manager.c:418
-#: src/audacious/ui_manager.c:419
-msgid "Jump to Time"
-msgstr "Sari la Timp"
-
-#: src/audacious/ui_main.c:1053
-msgid "minutes:seconds"
-msgstr "minute:secunde"
-
-#: src/audacious/ui_main.c:1063
-msgid "Track length:"
-msgstr "Marimea track-ului"
-
-#: src/audacious/ui_main.c:1200
-msgid "Audacious - visibility warning"
-msgstr ""
-
-#: src/audacious/ui_main.c:1202
-msgid "Show main player window"
-msgstr ""
-
-#: src/audacious/ui_main.c:1203
-msgid "Ignore"
-msgstr ""
-
-#: src/audacious/ui_main.c:1207
-msgid ""
-"Audacious has been started with all of its windows hidden.\n"
-"You may want to show the player window again to control Audacious; "
-"otherwise, you'll have to control it remotely via audtool or enabled plugins "
-"(such as the statusicon plugin)."
-msgstr ""
-
-#: src/audacious/ui_main.c:1213
-msgid "Always ignore, show/hide is controlled remotely"
-msgstr ""
-
-#: src/audacious/ui_main.c:1231
-msgid "Enter location to play:"
-msgstr "Introdu locatia pentru redare: "
-
-#: src/audacious/ui_main.c:1465
-#, fuzzy, c-format
-msgid "Seek to: %d:%-2.2d/%d:%-2.2d (%d%%)"
-msgstr "SEEK LA: %d:%-2.2d/%d:%-2.2d (%d%%)"
-
-#: src/audacious/ui_main.c:1497
-#, c-format
-msgid "Volume: %d%%"
-msgstr ""
-
-#: src/audacious/ui_main.c:1528
-#, c-format
-msgid "Balance: %d%% left"
-msgstr ""
-
-#: src/audacious/ui_main.c:1532
-msgid "Balance: center"
-msgstr ""
-
-#: src/audacious/ui_main.c:1536
-#, c-format
-msgid "Balance: %d%% right"
-msgstr ""
-
-#: src/audacious/ui_main.c:1879
-msgid "Options Menu"
-msgstr ""
-
-#: src/audacious/ui_main.c:1883
-#, fuzzy
-msgid "Disable 'Always On Top'"
-msgstr "/Mereu Deasupra"
-
-#: src/audacious/ui_main.c:1885
-#, fuzzy
-msgid "Enable 'Always On Top'"
-msgstr "/Mereu Deasupra"
-
-#: src/audacious/ui_main.c:1888
-msgid "File Info Box"
-msgstr ""
-
-#: src/audacious/ui_main.c:1892
-#, fuzzy
-msgid "Disable 'Doublesize'"
-msgstr "/Marime Dubla"
-
-#: src/audacious/ui_main.c:1894
-#, fuzzy
-msgid "Enable 'Doublesize'"
-msgstr "/Marime Dubla"
-
-#: src/audacious/ui_main.c:1897
-#, fuzzy
-msgid "Visualization Menu"
-msgstr "/Modul de Vizualizare"
-
-#: src/audacious/ui_main.c:1945
-msgid ""
-"<b><big>Couldn't open audio.</big></b>\n"
-"\n"
-"Please check that:\n"
-"1. You have the correct output plugin selected.\n"
-"2. No other programs is blocking the soundcard.\n"
-"3. Your soundcard is configured properly.\n"
-msgstr ""
-"<b><big>Nu s-a putut deschide canalul audio.</big></b>\n"
-"\n"
-"Verificati ca:\n"
-"1. Ati ales pluginul corect de iesire.\n"
-"2. Nici un alt program nu blocheaza placa de sunet.\n"
-"3. Placa de sunet este configurata corect.\n"
-=======
-"Caută în playlist și selectează intrările după un anumit criteriu."
-
-#: src/audacious/ui_manager.c:257
-msgid "Invert Selection"
-msgstr "Inversează Selecția"
-
-#: src/audacious/ui_manager.c:258
-msgid "Inverts the selected and unselected entries."
-msgstr "Selectează ce era deselectat, și invers."
-
-#: src/audacious/ui_manager.c:261
-msgid "Select All"
-msgstr "Selectează Tot"
-
-#: src/audacious/ui_manager.c:262
-msgid "Selects all of the playlist entries."
-msgstr "Selectează toate intrările din playlist."
-
-#: src/audacious/ui_manager.c:265
-msgid "Select None"
-msgstr "Deselectează tot"
-
-#: src/audacious/ui_manager.c:266
-msgid "Deselects all of the playlist entries."
-msgstr "Deselectează toate intrările din playlist."
-
-#: src/audacious/ui_manager.c:271
-msgid "Clear Queue"
-msgstr "Șterge Coada"
-
-#: src/audacious/ui_manager.c:272
-msgid "Clears the queue associated with this playlist."
-msgstr "Șterge toate intrările din coada asociată acestui playlist."
-
-#: src/audacious/ui_manager.c:275
-msgid "Remove Unavailable Files"
-msgstr "Șterge Fișierele Indisponibile"
-
-#: src/audacious/ui_manager.c:276
-msgid "Removes unavailable files from the playlist."
-msgstr "Șterge din playlist fișierele care nu există pe disc."
-
-#: src/audacious/ui_manager.c:279
-msgid "Remove Duplicates"
-msgstr "Șterge Duplicatele"
-
-#: src/audacious/ui_manager.c:281 src/audacious/ui_manager.c:317
-#: src/audacious/ui_manager.c:347
-msgid "By Title"
-msgstr "După Titlu"
-
-#: src/audacious/ui_manager.c:282
-msgid "Removes duplicate entries from the playlist by title."
-msgstr "Șterge duplicatele din playlist după titlu."
-
-#: src/audacious/ui_manager.c:285 src/audacious/ui_manager.c:325
-#: src/audacious/ui_manager.c:355
-msgid "By Filename"
-msgstr "După Fișier"
-
-#: src/audacious/ui_manager.c:286
-msgid "Removes duplicate entries from the playlist by filename."
-msgstr "Șterge duplicatele din playlist după numele fișierului."
-
-#: src/audacious/ui_manager.c:289 src/audacious/ui_manager.c:329
-#: src/audacious/ui_manager.c:359
-msgid "By Path + Filename"
-msgstr "După calea completă"
-
-#: src/audacious/ui_manager.c:290
-msgid "Removes duplicate entries from the playlist by their full path."
-msgstr "Șterge duplicatele din playlist după calea completă."
-
-#: src/audacious/ui_manager.c:293
-msgid "Remove All"
-msgstr "Șterge tot"
-
-#: src/audacious/ui_manager.c:294
-msgid "Removes all entries from the playlist."
-msgstr "Șterge toate intrările din playlist."
-
-#: src/audacious/ui_manager.c:297
-msgid "Remove Unselected"
-msgstr "Șterge intrările neselectate."
-
-#: src/audacious/ui_manager.c:298
-msgid "Remove unselected entries from the playlist."
-msgstr "Șterge din playlist intrările neselectate."
-
-#: src/audacious/ui_manager.c:301
-msgid "Remove Selected"
-msgstr "Șterge Selecția"
-
-#: src/audacious/ui_manager.c:302
-msgid "Remove selected entries from the playlist."
-msgstr "Șterge din playlist intrările selectate."
-
-#: src/audacious/ui_manager.c:307
-msgid "Randomize List"
-msgstr "Amestecă lista"
-
-#: src/audacious/ui_manager.c:308
-msgid "Randomizes the playlist."
-msgstr "Pune track-urile din playlist la intâmplare."
-
-#: src/audacious/ui_manager.c:311
-msgid "Reverse List"
-msgstr "Inversează Lista"
-
-#: src/audacious/ui_manager.c:312
-msgid "Reverses the playlist."
-msgstr "Inversează ordinea track-urilor din playlist."
-
-#: src/audacious/ui_manager.c:315
-msgid "Sort List"
-msgstr "Ordonează Lista"
-
-#: src/audacious/ui_manager.c:318 src/audacious/ui_manager.c:348
-msgid "Sorts the list by title."
-msgstr "Ordonează lista după titlu."
-
-#: src/audacious/ui_manager.c:321 src/audacious/ui_manager.c:351
-msgid "By Artist"
-msgstr "După Artist"
-
-#: src/audacious/ui_manager.c:322 src/audacious/ui_manager.c:352
-msgid "Sorts the list by artist."
-msgstr "Ordonează lista după artist."
-
-#: src/audacious/ui_manager.c:326 src/audacious/ui_manager.c:356
-msgid "Sorts the list by filename."
-msgstr "Ordonează lista după fișier."
-
-#: src/audacious/ui_manager.c:330 src/audacious/ui_manager.c:360
-msgid "Sorts the list by full pathname."
-msgstr "Ordonează lista după calea completă."
-
-#: src/audacious/ui_manager.c:333 src/audacious/ui_manager.c:363
-msgid "By Date"
-msgstr "După dată"
-
-#: src/audacious/ui_manager.c:334 src/audacious/ui_manager.c:364
-msgid "Sorts the list by modification time."
-msgstr "Ordonează lista după data modificării."
-
-#: src/audacious/ui_manager.c:337 src/audacious/ui_manager.c:367
-msgid "By Track Number"
-msgstr "După Numărul Trackului"
-
-#: src/audacious/ui_manager.c:338 src/audacious/ui_manager.c:368
-msgid "Sorts the list by track number."
-msgstr "Ordonează lista după numărul trackului."
-
-#: src/audacious/ui_manager.c:341 src/audacious/ui_manager.c:371
-msgid "By Playlist Entry"
-msgstr "După Intrarea în Playlist"
-
-#: src/audacious/ui_manager.c:342 src/audacious/ui_manager.c:372
-msgid "Sorts the list by playlist entry."
-msgstr "Ordonează lista după intrarea în playlist."
-
-#: src/audacious/ui_manager.c:345
-msgid "Sort Selected"
-msgstr "Ordonează Selecția"
-
-#: src/audacious/ui_manager.c:380 src/audacious/ui_manager.c:383
-msgid "View Track Details"
-msgstr "Vizualizează Detaliile Trackului"
-
-#: src/audacious/ui_manager.c:381 src/audacious/ui_manager.c:384
-msgid "View track details"
-msgstr "Vizualizează Detaliile Track-ului"
-
-#: src/audacious/ui_manager.c:389
-msgid "Play File"
-msgstr "Redare Fișier(e)"
-
-#: src/audacious/ui_manager.c:390
-msgid "Load and play a file"
-msgstr "Încarcă și redă un fișier"
-
-#: src/audacious/ui_manager.c:392
-msgid "Play Location"
-msgstr "Redare Locație"
-
-#: src/audacious/ui_manager.c:393
-msgid "Play media from the selected location"
-msgstr "Deschide locația selectată"
-
-#: src/audacious/ui_manager.c:395 src/audacious/ui_manager.c:396
-msgid "Play CD"
-msgstr "Redare CD Audio"
-
-#: src/audacious/ui_manager.c:398
-msgid "Last.fm radio"
-msgstr "Radio Last.fm"
-
-#: src/audacious/ui_manager.c:399
-msgid "Play Last.fm radio"
-msgstr "Ascultă un stream radio Last.fm"
-
-#: src/audacious/ui_manager.c:401
-msgid "Preferences"
-msgstr "Preferințe"
-
-#: src/audacious/ui_manager.c:402
-msgid "Open preferences window"
-msgstr "Fereastra de Preferințe"
-
-#: src/audacious/ui_manager.c:404
-msgid "_Quit"
-msgstr "_Ieșire"
-
-#: src/audacious/ui_manager.c:405
-msgid "Quit Audacious"
-msgstr "Închide Audacious"
-
-#: src/audacious/ui_manager.c:407 src/audacious/ui_manager.c:408
-msgid "Set A-B"
-msgstr "Setează A-B"
-
-#: src/audacious/ui_manager.c:410 src/audacious/ui_manager.c:411
-msgid "Clear A-B"
-msgstr "Anulează A-B"
-
-#: src/audacious/ui_manager.c:413 src/audacious/ui_manager.c:414
-msgid "Jump to Playlist Start"
-msgstr "Sări la începutul Playlist-ului"
-
-#: src/audacious/ui_manager.c:416 src/audacious/ui_manager.c:417
-msgid "Jump to File"
-msgstr "Sări la Fișier"
-
-#: src/audacious/ui_manager.c:422
-msgid "Queue Toggle"
-msgstr "Schimbă Coada"
-
-#: src/audacious/ui_manager.c:423
-msgid "Enables/disables the entry in the playlist's queue."
-msgstr "Activează/Dezactivează intrările din coada playlist-ului."
-
-#: src/audacious/ui_manager.c:430
-msgid "Load"
-msgstr "Încarcă"
-
-#: src/audacious/ui_manager.c:431
-msgid "Import"
-msgstr "Importă"
-
-#: src/audacious/ui_manager.c:432
-msgid "Save"
-msgstr "Salvează"
-
-#: src/audacious/ui_manager.c:433
-msgid "Delete"
-msgstr "Șterge"
->>>>>>> a549710f
-
-#: src/audacious/ui_main.c:2025
-#, c-format
-msgid "VOLUME: %d%%"
-msgstr "VOLUM: %d%%"
-
-<<<<<<< HEAD
-#: src/audacious/ui_main.c:2028
-#, c-format
-msgid "BALANCE: %d%% LEFT"
-msgstr "BALANS: %d%% STANGA"
-
-#: src/audacious/ui_main.c:2031
-msgid "BALANCE: CENTER"
-msgstr "BALANS: CENTRU"
-
-#: src/audacious/ui_main.c:2033
-#, c-format
-msgid "BALANCE: %d%% RIGHT"
-msgstr "BALANS: %d%% DREAPTA"
-
-#: src/audacious/ui_main.c:2496
-#, fuzzy
-msgid "Error in Audacious."
-msgstr "%s - Audacious"
-
-#: src/audacious/ui_manager.c:47 src/audacious/ui_manager.c:48
-#, fuzzy
-msgid "Autoscroll Songname"
-msgstr "/Autoscroll al Numelui Fisierului"
-
-#: src/audacious/ui_manager.c:50 src/audacious/ui_manager.c:51
-#, fuzzy
-msgid "Stop after Current Song"
-msgstr "/Opreste dupa Melodia Curenta"
-
-#: src/audacious/ui_manager.c:53 src/audacious/ui_manager.c:54
-#, fuzzy
-msgid "Peaks"
-msgstr "/Pauza"
-
-#: src/audacious/ui_manager.c:56 src/audacious/ui_manager.c:57
-#, fuzzy
-msgid "Repeat"
-msgstr "/Repeta"
-
-#: src/audacious/ui_manager.c:59 src/audacious/ui_manager.c:60
-#, fuzzy
-msgid "Shuffle"
-msgstr "/Amesteca"
-
-#: src/audacious/ui_manager.c:62 src/audacious/ui_manager.c:63
-#, fuzzy
-msgid "No Playlist Advance"
-msgstr "/Nu avansa in Playlist"
-
-#: src/audacious/ui_manager.c:65 src/audacious/ui_manager.c:66
-#, fuzzy
-msgid "Show Player"
-msgstr "/Arata player"
-
-#: src/audacious/ui_manager.c:68 src/audacious/ui_manager.c:69
-#, fuzzy
-msgid "Show Playlist Editor"
-msgstr "/Arata Editorul de Playlist"
-
-#: src/audacious/ui_manager.c:71 src/audacious/ui_manager.c:72
-#, fuzzy
-msgid "Show Equalizer"
-msgstr "/Arata Egalizatorul"
-
-#: src/audacious/ui_manager.c:74 src/audacious/ui_manager.c:75
-#, fuzzy
-msgid "Always on Top"
-msgstr "/Mereu Deasupra"
-
-#: src/audacious/ui_manager.c:77 src/audacious/ui_manager.c:78
-#, fuzzy
-msgid "Put on All Workspaces"
-msgstr "/Pune pe Toate Spatiile de Lucru"
-
-#: src/audacious/ui_manager.c:80 src/audacious/ui_manager.c:81
-#, fuzzy
-msgid "Roll up Player"
-msgstr "/Arata player"
-
-#: src/audacious/ui_manager.c:83 src/audacious/ui_manager.c:84
-#, fuzzy
-msgid "Roll up Playlist Editor"
-msgstr "/Arata Editorul de Playlist"
-
-#: src/audacious/ui_manager.c:86 src/audacious/ui_manager.c:87
-#, fuzzy
-msgid "Roll up Equalizer"
-msgstr "Egalizator"
-
-#: src/audacious/ui_manager.c:89 src/audacious/ui_manager.c:90
-#, fuzzy
-msgid "DoubleSize"
-msgstr "/Marime Dubla"
-
-#: src/audacious/ui_manager.c:92 src/audacious/ui_manager.c:93
-#, fuzzy
-msgid "Easy Move"
-msgstr "/Mutare usoara"
-
-#: src/audacious/ui_manager.c:101
-#, fuzzy
-msgid "Analyzer"
-msgstr "/Modul Analizatorului"
-
-#: src/audacious/ui_manager.c:102
-#, fuzzy
-msgid "Scope"
-msgstr "/Modul Scope"
-=======
-#: src/audacious/ui_manager.c:436
-msgid "Load preset"
-msgstr "Încarcă preset"
-
-#: src/audacious/ui_manager.c:438 src/audacious/ui_manager.c:459
-#: src/audacious/ui_manager.c:474
-msgid "Auto-load preset"
-msgstr "Auto-Încarcă Preset-ul"
-
-#: src/audacious/ui_manager.c:439
-msgid "Load auto-load preset"
-msgstr "Încarcă Preset Auto-Încărcabil"
-
-#: src/audacious/ui_manager.c:441 src/audacious/ui_manager.c:462
-msgid "Default"
-msgstr "Implicit"
-
-#: src/audacious/ui_manager.c:442
-msgid "Load default preset into equalizer"
-msgstr "Încarcă presetarea implicită a egalizatorului"
-
-#: src/audacious/ui_manager.c:444
-msgid "Zero"
-msgstr "Zero"
-
-#: src/audacious/ui_manager.c:445
-msgid "Set equalizer preset levels to zero"
-msgstr "Resetează Nivelele Preset-ului"
-
-#: src/audacious/ui_manager.c:447
-msgid "From file"
-msgstr "Din fișier"
-
-#: src/audacious/ui_manager.c:448
-msgid "Load preset from file"
-msgstr "Încarcă preset din fișier"
-
-#: src/audacious/ui_manager.c:450
-msgid "From WinAMP EQF file"
-msgstr "Din fișier Winamp EQF"
-
-#: src/audacious/ui_manager.c:451
-msgid "Load preset from WinAMP EQF file"
-msgstr "Încarcă preset din fișier Winamp EQF"
-
-#: src/audacious/ui_manager.c:453
-msgid "WinAMP Presets"
-msgstr "Preset-uri Winamp"
-
-#: src/audacious/ui_manager.c:454
-msgid "Import WinAMP presets"
-msgstr "Importă Preset-uri WinAMP"
-
-#: src/audacious/ui_manager.c:457
-msgid "Save preset"
-msgstr "Salvează preset"
-
-#: src/audacious/ui_manager.c:460
-msgid "Save auto-load preset"
-msgstr "Salvează preset auto-încărcabil"
-
-#: src/audacious/ui_manager.c:463
-msgid "Save default preset"
-msgstr "Salvează preset implicit"
-
-#: src/audacious/ui_manager.c:465
-msgid "To file"
-msgstr "În fișier"
-
-#: src/audacious/ui_manager.c:466
-msgid "Save preset to file"
-msgstr "Salvează preset-ul în fișier"
-
-#: src/audacious/ui_manager.c:468
-msgid "To WinAMP EQF file"
-msgstr "În fișier WinAMP EQF"
-
-#: src/audacious/ui_manager.c:469
-msgid "Save preset to WinAMP EQF file"
-msgstr "Salvează preset-ul în fișier WinAMP EQF"
-
-#: src/audacious/ui_manager.c:472
-msgid "Delete preset"
-msgstr "Șterge preset"
-
-#: src/audacious/ui_manager.c:475
-msgid "Delete auto-load preset"
-msgstr "Șterge preset auto-încărcabil"
-
-#: src/audacious/ui_preferences.c:103 src/audacious/glade/prefswin.glade:1363
-msgid "Appearance"
-msgstr "Aparență"
-
-#: src/audacious/ui_preferences.c:104
-msgid "Audio"
-msgstr "Audio"
->>>>>>> a549710f
-
-#: src/audacious/ui_manager.c:103
-#, fuzzy
-msgid "Voiceprint"
-msgstr "/Modul Analizatorului/Foc"
-
-#: src/audacious/ui_manager.c:104
-msgid "Off"
-msgstr ""
-
-#: src/audacious/ui_manager.c:108 src/audacious/ui_manager.c:125
-#: src/audacious/ui_manager.c:131
-msgid "Normal"
-msgstr ""
-
-#: src/audacious/ui_manager.c:109 src/audacious/ui_manager.c:126
-msgid "Fire"
-msgstr ""
-
-#: src/audacious/ui_manager.c:110
-#, fuzzy
-msgid "Vertical Lines"
-msgstr "/Modul Analizatorului/Linii Verticale"
-
-#: src/audacious/ui_manager.c:114
-#, fuzzy
-msgid "Lines"
-msgstr "linii"
-
-#: src/audacious/ui_manager.c:115
-msgid "Bars"
-msgstr ""
-
-<<<<<<< HEAD
-#: src/audacious/ui_manager.c:119
-#, fuzzy
-msgid "Dot Scope"
-msgstr "/Modul Scope/Puncte"
-=======
-#: src/audacious/ui_preferences.c:118
-msgid "Tracknumber"
-msgstr "Numărul Track-ului"
->>>>>>> a549710f
-
-#: src/audacious/ui_manager.c:120
-#, fuzzy
-msgid "Line Scope"
-msgstr "/Modul Scope/Linii"
-
-<<<<<<< HEAD
-#: src/audacious/ui_manager.c:121
-#, fuzzy
-msgid "Solid Scope"
-msgstr "/Modul Scope/Solid"
-
-#: src/audacious/ui_manager.c:127
-msgid "Ice"
-msgstr ""
-=======
-#: src/audacious/ui_preferences.c:120 src/audacious/ui_preferences.c:488
-#: src/audacious/ui_preferences.c:576 src/audacious/ui_preferences.c:665
-#: src/audacious/ui_preferences.c:761 src/audacious/ui_fileinfopopup.c:371
-msgid "Filename"
-msgstr "Fișier"
-
-#: src/audacious/ui_preferences.c:121
-msgid "Filepath"
-msgstr "Calea spre fișier"
->>>>>>> a549710f
-
-#: src/audacious/ui_manager.c:132
-#, fuzzy
-msgid "Smooth"
-msgstr "mono"
-
-#: src/audacious/ui_manager.c:136
-#, fuzzy
-msgid "Full (~50 fps)"
-msgstr "/Rata de Refresh/Maxim (~50 fps)"
-
-#: src/audacious/ui_manager.c:137
-#, fuzzy
-msgid "Half (~25 fps)"
-msgstr "/Rata de Refresh/Jumatate (~25 fps)"
-
-#: src/audacious/ui_manager.c:138
-#, fuzzy
-msgid "Quarter (~13 fps)"
-msgstr "/Rata de Refresh/Sfert (~13 fps)"
-
-#: src/audacious/ui_manager.c:139
-#, fuzzy
-msgid "Eighth (~6 fps)"
-msgstr "/Rata de Refresh/Optime (~6 fps)"
-
-#: src/audacious/ui_manager.c:143 src/audacious/ui_manager.c:151
-msgid "Slowest"
-msgstr ""
-
-#: src/audacious/ui_manager.c:144 src/audacious/ui_manager.c:152
-msgid "Slow"
-msgstr ""
-
-<<<<<<< HEAD
-#: src/audacious/ui_manager.c:145 src/audacious/ui_manager.c:153
-msgid "Medium"
-msgstr ""
-
-#: src/audacious/ui_manager.c:146 src/audacious/ui_manager.c:154
-msgid "Fast"
-msgstr ""
-
-#: src/audacious/ui_manager.c:147 src/audacious/ui_manager.c:155
-msgid "Fastest"
-msgstr ""
-
-#: src/audacious/ui_manager.c:159
-#, fuzzy
-msgid "Time Elapsed"
-msgstr "/Timpul Trecut"
-
-#: src/audacious/ui_manager.c:160
-#, fuzzy
-msgid "Time Remaining"
-msgstr "/Timpul Ramas"
-
-#: src/audacious/ui_manager.c:169
-#, fuzzy
-msgid "Playback"
-msgstr "/_Redare"
-
-#: src/audacious/ui_manager.c:171 src/audacious/ui_manager.c:172
-#, fuzzy
-msgid "Play"
-msgstr "/Reda"
-
-#: src/audacious/ui_manager.c:174 src/audacious/ui_manager.c:175
-#, fuzzy
-msgid "Pause"
-msgstr "/Pauza"
-
-#: src/audacious/ui_manager.c:177 src/audacious/ui_manager.c:178
-#, fuzzy
-msgid "Stop"
-msgstr "/Stop"
-
-#: src/audacious/ui_manager.c:180 src/audacious/ui_manager.c:181
-#, fuzzy
-msgid "Previous"
-msgstr "/Anterioara"
-
-#: src/audacious/ui_manager.c:183 src/audacious/ui_manager.c:184
-#, fuzzy
-msgid "Next"
-msgstr "/Urmatoarea"
-
-#: src/audacious/ui_manager.c:189
-#, fuzzy
-msgid "Visualization"
-msgstr "/V_uzualizare"
-
-#: src/audacious/ui_manager.c:190
-#, fuzzy
-msgid "Visualization Mode"
-msgstr "/Modul de Vizualizare"
-
-#: src/audacious/ui_manager.c:191
-#, fuzzy
-msgid "Analyzer Mode"
-msgstr "/Modul Analizatorului/Foc"
-
-#: src/audacious/ui_manager.c:192
-#, fuzzy
-msgid "Scope Mode"
-msgstr "/Modul Scope"
-
-#: src/audacious/ui_manager.c:193
-#, fuzzy
-msgid "Voiceprint Mode"
-msgstr "/Modul Analizatorului/Foc"
-
-#: src/audacious/ui_manager.c:194
-#, fuzzy
-msgid "WindowShade VU Mode"
-msgstr "/Modul WindowShade VU"
-
-#: src/audacious/ui_manager.c:195
-#, fuzzy
-msgid "Refresh Rate"
-msgstr "/Rata de Refresh"
-
-#: src/audacious/ui_manager.c:196
-#, fuzzy
-msgid "Analyzer Falloff"
-msgstr "/Retragere Analizator"
-
-#: src/audacious/ui_manager.c:197
-#, fuzzy
-msgid "Peaks Falloff"
-msgstr "/Retragere Varfuri"
-
-#: src/audacious/ui_manager.c:204 src/audacious/ui_manager.c:205
-#, fuzzy
-msgid "New Playlist"
-msgstr "/Playlist Nou"
-=======
-#: src/audacious/ui_preferences.c:2425
-msgid "Preferences Window"
-msgstr "Fereastra de Preferințe"
-
-#: src/audacious/ui_skinselector.c:178
-msgid "Archived Winamp 2.x skin"
-msgstr "Skin WinAMP 2.x arhivat"
-
-#: src/audacious/ui_skinselector.c:183
-msgid "Unarchived Winamp 2.x skin"
-msgstr "Skin WinAMP 2.x dezarhivat"
-
-#: src/audacious/ui_fileinfo.c:158
-msgid "Track Information Window"
-msgstr "Fereastra cu informații despre Track"
-
-#: src/audacious/ui_fileinfopopup.c:267
-msgid "Track Number"
-msgstr "Numărul Trackului"
-
-#: src/audacious/ui_fileinfopopup.c:271
-msgid "Track Length"
-msgstr "Mărimea track-ului"
-
-#: src/audacious/ui_fileopener.c:131
-msgid "Open Files"
-msgstr "Deschide Fișiere"
-
-#: src/audacious/ui_fileopener.c:131
-msgid "Add Files"
-msgstr "Adaugă Fișiere"
-
-#: src/audacious/ui_fileopener.c:133
-msgid "Close dialog on Open"
-msgstr "Închide dialogul la deschidere"
-
-#: src/audacious/ui_fileopener.c:133
-msgid "Close dialog on Add"
-msgstr "Închide dialogul la adăugare"
-
-#: src/audacious/ui_fileopener.c:358
-msgid "Play files"
-msgstr "Redă fișiere"
-
-#: src/audacious/ui_fileopener.c:360
-msgid "Load files"
-msgstr "Încarcă fișiere"
-
-#: src/audacious/ui_playlist.c:497
-msgid "Search entries in active playlist"
-msgstr "Caută intrări în playlist-ul activ"
-
-#: src/audacious/ui_playlist.c:505
-msgid ""
-"Select entries in playlist by filling one or more fields. Fields use regular "
-"expressions syntax, case-insensitive. If you don't know how regular "
-"expressions work, simply insert a literal portion of what you're searching "
-"for."
-msgstr ""
-"Alege intrările din playlist completând unul sau mai multe câmpuri. "
-"Câmpurile folosesc expresii regulate ne-sensibile la majuscule.\n"
-"Dacă nu știți să folosiți expresii regulate, introduceți un șir de \n"
-"căutare normal."
-
-#: src/audacious/ui_playlist.c:513
-msgid "Title: "
-msgstr "Titlu:"
-
-#: src/audacious/ui_playlist.c:520
-msgid "Album: "
-msgstr "Album:"
-
-#: src/audacious/ui_playlist.c:527
-msgid "Artist: "
-msgstr "Artist:"
-
-#: src/audacious/ui_playlist.c:534
-msgid "Filename: "
-msgstr "Fișier:"
-
-#: src/audacious/ui_playlist.c:542
-msgid "Clear previous selection before searching"
-msgstr "Șterge selecția anterioară înainte de a căuta"
-
-#: src/audacious/ui_playlist.c:545
-msgid "Automatically toggle queue for matching entries"
-msgstr "Schimbă automat coada pentru intrările care se potrivesc"
-
-#: src/audacious/ui_playlist.c:548
-msgid "Create a new playlist with matching entries"
-msgstr "Creează un nou playlist pentru intrările care se potrivesc"
->>>>>>> a549710f
-
-#: src/audacious/ui_manager.c:207 src/audacious/ui_manager.c:208
-#, fuzzy
-msgid "Select Next Playlist"
-msgstr "/Selecteaza Urmatorul Playlist"
-
-<<<<<<< HEAD
-#: src/audacious/ui_manager.c:210 src/audacious/ui_manager.c:211
-#, fuzzy
-msgid "Select Previous Playlist"
-msgstr "/Selecteaza Playlist-ul Anterior"
-
-#: src/audacious/ui_manager.c:213 src/audacious/ui_manager.c:214
-#, fuzzy
-msgid "Delete Playlist"
-msgstr "/Selecteaza Urmatorul Playlist"
-
-#: src/audacious/ui_manager.c:216
-#, fuzzy
-msgid "Load List"
-msgstr "Incarca fisiere"
-
-#: src/audacious/ui_manager.c:217
-msgid "Loads a playlist file into the selected playlist."
-msgstr "Incarca un fisier playlist in playlist-ul selectat"
-
-#: src/audacious/ui_manager.c:219
-msgid "Save List"
-msgstr "Salveaza Lista"
-
-#: src/audacious/ui_manager.c:220
-msgid "Saves the selected playlist."
-msgstr "Salveaza playlist-ul selectat"
-=======
-#: src/audacious/ui_playlist.c:827
-#, c-format
-msgid "%s already exist. Continue?"
-msgstr "%s exista deja. Continuăm? \n"
-"Atenție, cel existent va fi pierdut!!!"
-
-#: src/audacious/ui_playlist.c:842
-#, c-format
-msgid ""
-"<b><big>Unable to save playlist.</big></b>\n"
-"\n"
-"Unknown file type for '%s'.\n"
-msgstr ""
-"<b><big>Nu s-a putut salva playlist-ul</big></b>\n"
-"\n"
-"Tipul fișierului necunoscut pentru: '%s'.\n"
-
-#: src/audacious/ui_playlist.c:965
-msgid "Save as Static Playlist"
-msgstr "Salvează ca și playlist static"
-
-#: src/audacious/ui_playlist.c:972
-msgid "Use Relative Path"
-msgstr "Folosește cale relativă"
-
-#: src/audacious/ui_playlist.c:994
-msgid "Load Playlist"
-msgstr "Incarcă Playlist"
-
-#: src/audacious/ui_playlist.c:1007
-msgid "Save Playlist"
-msgstr "Salvează Playlist"
->>>>>>> a549710f
-
-#: src/audacious/ui_manager.c:222
-msgid "Save Default List"
-msgstr "Salveaza Lista Implicita"
-
-<<<<<<< HEAD
-#: src/audacious/ui_manager.c:223
-msgid "Saves the selected playlist to the default location."
-msgstr "Salveaza playlist-ul selectat in locatia implicita"
-
-#: src/audacious/ui_manager.c:226
-msgid "Refresh List"
-msgstr "Reimprospateaza Lista"
-
-#: src/audacious/ui_manager.c:227
-msgid "Refreshes metadata associated with a playlist entry."
-msgstr "Reimprospateaza metadata asociata cu o intrare din playlist"
-
-#: src/audacious/ui_manager.c:230
-#, fuzzy
-msgid "List Manager"
-msgstr "/Nu avansa in Playlist"
-
-#: src/audacious/ui_manager.c:231
-#, fuzzy
-msgid "Opens the playlist manager."
-msgstr "Inverseaza ordinea track-urilor din playlist"
-
-#: src/audacious/ui_manager.c:237
-#, fuzzy
-msgid "View"
-msgstr "/_Vizualizeaza"
-
-#: src/audacious/ui_manager.c:241
-msgid "Add Internet Address..."
-msgstr "Adauga Adresa Internet..."
-
-#: src/audacious/ui_manager.c:242
-msgid "Adds a remote track to the playlist."
-msgstr "Adauga un Track remote in playlist"
-=======
-#: src/audacious/ui_urlopener.c:88
-msgid "Add/Open URL Dialog"
-msgstr "Dialog Adaugă/Deschide URL"
-
-#: src/audacious/ui_playlist_manager.c:255
-msgid "Playlist Manager"
-msgstr "Manager de Playlist"
-
-#: src/audacious/ui_playlist_manager.c:294
-msgid "Entries"
-msgstr "Intrări"
-
-#: src/audacious/ui_playlist_manager.c:306
-msgid "_Rename"
-msgstr "_Redenumește"
-
-#: src/audacious/ui_jumptotrack.c:141
-msgid "Un_queue"
-msgstr "Scoate din coadă"
-
-#: src/audacious/ui_jumptotrack.c:143 src/audacious/ui_jumptotrack.c:606
-msgid "_Queue"
-msgstr "_Adaugă la coadă"
-
-#: src/audacious/ui_jumptotrack.c:521
-msgid "Jump to Track"
-msgstr "Sări la Track"
->>>>>>> a549710f
-
-#: src/audacious/ui_manager.c:245
-msgid "Add Files..."
-msgstr "Adauga Fisiere..."
-
-<<<<<<< HEAD
-#: src/audacious/ui_manager.c:246
-msgid "Adds files to the playlist."
-msgstr "Adauga fisiere la playlist"
-
-#: src/audacious/ui_manager.c:251
-msgid "Search and Select"
-msgstr "Cauta si Selecteaza"
-=======
-#: src/audacious/ui_jumptotrack.c:563
-msgid "_Filter:"
-msgstr "_Filtru:"
-
-#: src/audacious/ui_jumptotrack.c:597
-msgid "Close on Jump"
-msgstr "Închide dialogul după salt"
->>>>>>> a549710f
-
-#: src/audacious/ui_manager.c:252
-msgid ""
-"Searches the playlist and selects playlist entries based on specific "
-"criteria."
-msgstr ""
-<<<<<<< HEAD
-"Cauta in playlist si selecteaza intrarile bazate pe un anumit criteriu."
-
-#: src/audacious/ui_manager.c:255
-msgid "Invert Selection"
-msgstr "Inverseaza Selectia"
-
-#: src/audacious/ui_manager.c:256
-msgid "Inverts the selected and unselected entries."
-msgstr "Inverseaza intrarile selectate si neselctate"
-
-#: src/audacious/ui_manager.c:259
-msgid "Select All"
-msgstr "Selecteaza Tot"
-
-#: src/audacious/ui_manager.c:260
-msgid "Selects all of the playlist entries."
-msgstr "Selecteaza toate intrarile din playlist"
-
-#: src/audacious/ui_manager.c:263
-msgid "Select None"
-msgstr "Deselecteaza"
-
-#: src/audacious/ui_manager.c:264
-msgid "Deselects all of the playlist entries."
-msgstr "Deslecteaza toate intrarile din playlist"
-
-#: src/audacious/ui_manager.c:269
-msgid "Clear Queue"
-msgstr "Curata Coada"
-
-#: src/audacious/ui_manager.c:270
-msgid "Clears the queue associated with this playlist."
-msgstr "Sterge toate intarile din coada asociata cu acest playlist"
-=======
-"<b><big>Nici un plugin de ieșire selectat</big></b>\n"
-"Nu ați ales nici un plugin de ieșire."
-
-#: src/audacious/titlestring.c:379
-msgid "Performer/Artist"
-msgstr "Muzician/Artist"
-
-#: src/audacious/titlestring.c:382
-msgid "File name"
-msgstr "Numele fișierului"
-
-#: src/audacious/titlestring.c:383
-msgid "File path"
-msgstr "Calea fișierului"
-
-#: src/audacious/titlestring.c:384
-msgid "File extension"
-msgstr "Extensia fișierului"
-
-#: src/audacious/titlestring.c:385
-msgid "Track name"
-msgstr "Numele track-ului"
-
-#: src/audacious/titlestring.c:386
-msgid "Track number"
-msgstr "Numărul track-ului"
-
-#: src/audacious/titlestring.c:449
-msgid "%{n:...%}: Display \"...\" only if element %n is present"
-msgstr "%{n:...%}: Arată \"...\" numai dacă elementul %n este prezent"
-
-#: src/audacious/glade/fileinfo.glade:8
-msgid "Track Information"
-msgstr "Informații despre Track"
->>>>>>> a549710f
-
-#: src/audacious/ui_manager.c:273
-msgid "Remove Unavailable Files"
-msgstr "Sterge Fisierele Nedisponibile"
-
-#: src/audacious/ui_manager.c:274
-msgid "Removes unavailable files from the playlist."
-msgstr "Sterge fisierele nedisponibile din playlist"
-
-#: src/audacious/ui_manager.c:277
-msgid "Remove Duplicates"
-msgstr "Sterge Dublurile"
-
-#: src/audacious/ui_manager.c:279 src/audacious/ui_manager.c:315
-#: src/audacious/ui_manager.c:345
-msgid "By Title"
-msgstr "Dupa Titlu"
-
-#: src/audacious/ui_manager.c:280
-msgid "Removes duplicate entries from the playlist by title."
-msgstr "Sterge dublurile din playlist dupa titlu"
-
-#: src/audacious/ui_manager.c:283 src/audacious/ui_manager.c:323
-#: src/audacious/ui_manager.c:353
-msgid "By Filename"
-msgstr "Dupa Fisier"
-
-<<<<<<< HEAD
-#: src/audacious/ui_manager.c:284
-msgid "Removes duplicate entries from the playlist by filename."
-msgstr "Sterge dublurile din playlist dupa fisier"
-
-#: src/audacious/ui_manager.c:287 src/audacious/ui_manager.c:327
-#: src/audacious/ui_manager.c:357
-msgid "By Path + Filename"
-msgstr "Dupa cale + nume de fisier"
-
-#: src/audacious/ui_manager.c:288
-msgid "Removes duplicate entries from the playlist by their full path."
-msgstr "Sterge dublurile din playlist dupa calea completa"
-=======
-#: src/audacious/glade/fileinfo.glade:441
-msgid "<span size=\"small\">Track Number</span>"
-msgstr "<span size=\"small\">Numărul Track-ului</span>"
-
-#: src/audacious/glade/fileinfo.glade:499
-msgid "<span size=\"small\">Location</span>"
-msgstr "<span size=\"small\">Locația</span>"
-
-#: src/audacious/glade/prefswin.glade:8
-msgid "Audacious Preferences"
-msgstr "Preferințe Audacious"
->>>>>>> a549710f
-
-#: src/audacious/ui_manager.c:291
-msgid "Remove All"
-msgstr "Sterge tot"
-
-#: src/audacious/ui_manager.c:292
-msgid "Removes all entries from the playlist."
-msgstr "Sterge toate intrarile din playlisat"
-
-#: src/audacious/ui_manager.c:295
-msgid "Remove Unselected"
-msgstr "Sterge intrarile neselctate"
-
-#: src/audacious/ui_manager.c:296
-msgid "Remove unselected entries from the playlist."
-msgstr "Sterge intrarile neselctate din playlist"
-
-#: src/audacious/ui_manager.c:299
-msgid "Remove Selected"
-msgstr "Sterge intrarile selectate"
-
-#: src/audacious/ui_manager.c:300
-msgid "Remove selected entries from the playlist."
-msgstr "Sterge intrarile selectate din playlist"
-
-#: src/audacious/ui_manager.c:305
-msgid "Randomize List"
-msgstr "La intamplare"
-
-#: src/audacious/ui_manager.c:306
-msgid "Randomizes the playlist."
-msgstr "Pune track-urile din playlist la intamplare"
-
-#: src/audacious/ui_manager.c:309
-msgid "Reverse List"
-msgstr "Inverseaza Lista"
-
-<<<<<<< HEAD
-#: src/audacious/ui_manager.c:310
-msgid "Reverses the playlist."
-msgstr "Inverseaza ordinea track-urilor din playlist"
-=======
-#: src/audacious/glade/prefswin.glade:799
-msgid "Refresh skin list"
-msgstr "Reîmprospătează lista skin-urilor"
->>>>>>> a549710f
-
-#: src/audacious/ui_manager.c:313
-msgid "Sort List"
-msgstr "Sorteaza Lista"
-
-#: src/audacious/ui_manager.c:316 src/audacious/ui_manager.c:346
-msgid "Sorts the list by title."
-msgstr "Sotrteaza lista dupa titlu"
-
-#: src/audacious/ui_manager.c:319 src/audacious/ui_manager.c:349
-msgid "By Artist"
-msgstr "Dupa artist"
-
-<<<<<<< HEAD
-#: src/audacious/ui_manager.c:320 src/audacious/ui_manager.c:350
-msgid "Sorts the list by artist."
-msgstr "Sorteaza lista dupa artist"
-
-#: src/audacious/ui_manager.c:324 src/audacious/ui_manager.c:354
-msgid "Sorts the list by filename."
-msgstr "Sorteaza lista dupa fisier"
-
-#: src/audacious/ui_manager.c:328 src/audacious/ui_manager.c:358
-msgid "Sorts the list by full pathname."
-msgstr "Sorteaza lista dupa calea completa"
-
-#: src/audacious/ui_manager.c:331 src/audacious/ui_manager.c:361
-msgid "By Date"
-msgstr "Dupa data"
-=======
-#: src/audacious/glade/prefswin.glade:1023
-msgid "Select main player window font:"
-msgstr "Alege fontul ferestrei principale:"
-
-#: src/audacious/glade/prefswin.glade:1045
-msgid "Select playlist font:"
-msgstr "Alege fontul playlist-ului"
-
-#: src/audacious/glade/prefswin.glade:1091
-msgid ""
-"Use bitmap fonts if they are available. Bitmap fonts do not support Unicode "
-"strings."
-msgstr "Folosește fonturi bitmap, dacă există. Acestea nu au suport pentru Unicode."
-
-#: src/audacious/glade/prefswin.glade:1093
-msgid "Use Bitmap fonts if available"
-msgstr "Folosește fonturi Bitmap dacă sunt disponibile"
->>>>>>> a549710f
-
-#: src/audacious/ui_manager.c:332 src/audacious/ui_manager.c:362
-msgid "Sorts the list by modification time."
-msgstr "Sorteaza lista dupa data modificarii"
-
-<<<<<<< HEAD
-#: src/audacious/ui_manager.c:335 src/audacious/ui_manager.c:365
-msgid "By Track Number"
-msgstr "Dupa numarul Trackului"
-
-#: src/audacious/ui_manager.c:336 src/audacious/ui_manager.c:366
-msgid "Sorts the list by track number."
-msgstr "Sorteaza lista dupa numarul Trackului"
-
-#: src/audacious/ui_manager.c:339 src/audacious/ui_manager.c:369
-msgid "By Playlist Entry"
-msgstr "Dupa intrarea in Playlist"
-
-#: src/audacious/ui_manager.c:340 src/audacious/ui_manager.c:370
-msgid "Sorts the list by playlist entry."
-msgstr "Sorteaza dupa intrarea in playlist"
-
-#: src/audacious/ui_manager.c:343
-msgid "Sort Selected"
-msgstr "Sorteaza Track-urile selectate"
-
-#: src/audacious/ui_manager.c:380 src/audacious/ui_manager.c:383
-msgid "View Track Details"
-msgstr "Vizualizeaza Detaliile Trackului"
-=======
-#: src/audacious/glade/prefswin.glade:1175
-msgid "Show track numbers in playlist"
-msgstr "Arată numărul track-ului în playlist"
-
-#: src/audacious/glade/prefswin.glade:1210
-msgid "Show separators in playlist"
-msgstr "Arată separatorii în playlist"
-
-#: src/audacious/glade/prefswin.glade:1245
-msgid "Use custom cursors"
-msgstr "Folosește cursoare de mouse personalizate (oferite de skin)"
-
-#: src/audacious/glade/prefswin.glade:1279
-#: src/audacious/glade/prefswin.glade:1290
-msgid "This enables the window manager to show decorations for windows."
-msgstr ""
-"Această opțiune permite managerului de ferestre să arate decorații standard pentru toate"
-"ferestrele playerului."
-
-#: src/audacious/glade/prefswin.glade:1281
-msgid "Show window manager decoration"
-msgstr "Arată decorația managerului de ferestre"
-
-#: src/audacious/glade/prefswin.glade:1289
-msgid "Show window manager decorations"
-msgstr "Arată decorațiile managerului de ferestre"
->>>>>>> a549710f
-
-#: src/audacious/ui_manager.c:381 src/audacious/ui_manager.c:384
-#, fuzzy
-msgid "View track details"
-msgstr "Vizualizeaza Detaliile Trackului"
-
-#: src/audacious/ui_manager.c:389
-#, fuzzy
-msgid "Play File"
-msgstr "/Reda Fisier"
-
-#: src/audacious/ui_manager.c:390
-#, fuzzy
-msgid "Load and play a file"
-msgstr "Incarca metadata din playlist-uri si fisiere"
-
-#: src/audacious/ui_manager.c:392
-#, fuzzy
-msgid "Play Location"
-msgstr "/Reda Locatia"
-
-#: src/audacious/ui_manager.c:393
-msgid "Play media from the selected location"
-msgstr ""
-"Activează dialogul de selecție a fișierelor în stilul XMMS/GTK1."
-"Acesta este oferit de către Audacious și este mai rapid decât cel implicit în GTK2, dar mai puțin estetic."
-""
-
-<<<<<<< HEAD
-#: src/audacious/ui_manager.c:395
-#, fuzzy
-msgid "Last.fm radio"
-msgstr "/Reda Locatia"
-
-#: src/audacious/ui_manager.c:396
-#, fuzzy
-msgid "Play Last.fm radio"
-msgstr "/Reda Locatia"
-
-#: src/audacious/ui_manager.c:400
-#, fuzzy
-msgid "Preferences"
-msgstr "/Preferinte"
-
-#: src/audacious/ui_manager.c:401
-#, fuzzy
-msgid "Open preferences window"
-msgstr "Fereastra de Preferinte"
-
-#: src/audacious/ui_manager.c:403
-#, fuzzy
-msgid "_Quit"
-msgstr "/_Iesire"
-=======
-#: src/audacious/glade/prefswin.glade:1321
-msgid "Use XMMS-style file selector instead of the default selector"
-msgstr "Folosește selectorul de fișiere XMMS în loc de cel implicit"
-
-#: src/audacious/glade/prefswin.glade:1410
-msgid "<b>Mouse wheel</b>"
-msgstr "<b>Rotița mouse-ului</b>"
-
-#: src/audacious/glade/prefswin.glade:1458
-msgid "Changes volume by"
-msgstr "Schimbă volumul cu"
-
-#: src/audacious/glade/prefswin.glade:1486
-msgid "percent"
-msgstr "la sută"
-
-#: src/audacious/glade/prefswin.glade:1514
-msgid "Scrolls playlist by"
-msgstr "Derulează playlist-ul cu "
->>>>>>> a549710f
-
-#: src/audacious/ui_manager.c:404
-#, fuzzy
-msgid "Quit Audacious"
-msgstr "Despre Audacious"
-
-<<<<<<< HEAD
-#: src/audacious/ui_manager.c:406 src/audacious/ui_manager.c:407
-#, fuzzy
-msgid "Set A-B"
-msgstr "/Seteaza A-B"
-
-#: src/audacious/ui_manager.c:409 src/audacious/ui_manager.c:410
-#, fuzzy
-msgid "Clear A-B"
-msgstr "/Anuleaza A-B"
-
-#: src/audacious/ui_manager.c:412 src/audacious/ui_manager.c:413
-#, fuzzy
-msgid "Jump to Playlist Start"
-msgstr "/Sari la inceputul Playlist-ului"
-
-#: src/audacious/ui_manager.c:415 src/audacious/ui_manager.c:416
-#, fuzzy
-msgid "Jump to File"
-msgstr "/Sari la Fisier"
-=======
-#: src/audacious/glade/prefswin.glade:1689
-msgid "<b>Filename</b>"
-msgstr "<b>Fișier</b>"
-
-#: src/audacious/glade/prefswin.glade:1729
-msgid "Convert underscores to blanks"
-msgstr "Convertește barele de subliniere în spații"
-
-#: src/audacious/glade/prefswin.glade:1764
-msgid "Convert %20 to blanks"
-msgstr "Convertește %20 în spații"
-
-#: src/audacious/glade/prefswin.glade:1799
-msgid "Convert backslash '\\' to forward slash '/'"
-msgstr "Convertește '\\' in '/'"
->>>>>>> a549710f
-
-#: src/audacious/ui_manager.c:421
-msgid "Queue Toggle"
-msgstr "Schimba Coada"
-
-<<<<<<< HEAD
-#: src/audacious/ui_manager.c:422
-msgid "Enables/disables the entry in the playlist's queue."
-msgstr "Activeaza/Dezactiveaza intrarile din coada playlist-ului"
-
-#: src/audacious/ui_manager.c:429
-#, fuzzy
-msgid "Load"
-msgstr "/Incarca"
-
-#: src/audacious/ui_manager.c:430
-#, fuzzy
-msgid "Import"
-msgstr "/Importa"
-
-#: src/audacious/ui_manager.c:431
-#, fuzzy
-msgid "Save"
-msgstr "/Salveaza"
-
-#: src/audacious/ui_manager.c:432
-#, fuzzy
-msgid "Delete"
-msgstr "/Sterge"
-
-#: src/audacious/ui_manager.c:434 src/audacious/ui_manager.c:455
-#: src/audacious/ui_manager.c:470
-msgid "Preset"
-msgstr "Preset"
-
-#: src/audacious/ui_manager.c:435
-msgid "Load preset"
-msgstr "Incarca preset"
-
-#: src/audacious/ui_manager.c:437 src/audacious/ui_manager.c:458
-#: src/audacious/ui_manager.c:473
-#, fuzzy
-msgid "Auto-load preset"
-msgstr "/Incarca/Auto-incarca preset"
-
-#: src/audacious/ui_manager.c:438
-#, fuzzy
-msgid "Load auto-load preset"
-msgstr "/Incarca/Auto-incarca preset"
-
-#: src/audacious/ui_manager.c:440 src/audacious/ui_manager.c:461
-#, fuzzy
-msgid "Default"
-msgstr "Skin-ul implicit"
-
-#: src/audacious/ui_manager.c:441
-#, fuzzy
-msgid "Load default preset into equalizer"
-msgstr "Salveaza auto-preset"
-
-#: src/audacious/ui_manager.c:443
-#, fuzzy
-msgid "Zero"
-msgstr "stereo"
-=======
-#: src/audacious/glade/prefswin.glade:1872
-msgid "Load metadata (tag information) from music files."
-msgstr "Încarcă informațiile suplimentare prezente în fișierele audio."
-
-#: src/audacious/glade/prefswin.glade:1874
-msgid "Load metadata from playlists and files"
-msgstr "Încarcă metadata din playlist-uri și fișiere"
-
-#: src/audacious/glade/prefswin.glade:1912
-msgid "Load metadata when adding the file to the playlist or opening it"
-msgstr "Incarcă informațiile suplimentare la adăugarea în listă sau la deschidere"
-
-#: src/audacious/glade/prefswin.glade:1914
-msgid "On load"
-msgstr "La încărcare"
-
-#: src/audacious/glade/prefswin.glade:1934
-msgid "Load metadata on demand when displaying the file in the playlist"
-msgstr "Încarcă informațiile suplimentare la afișarea în playlist"
-
-#: src/audacious/glade/prefswin.glade:1936
-msgid "On display"
-msgstr "La afișare"
-
-#: src/audacious/glade/prefswin.glade:1966
-msgid "Fallback character encodings:"
-msgstr "Setări de rezervă pentru codificările caracterelor"
-
-#: src/audacious/glade/prefswin.glade:1994
-msgid ""
-"List of character encodings used for fall back conversion of metadata. If "
-"automatic character encoding detector failed or has been disabled, encodings "
-"in this list would be treated as candidates of the encoding of metadata, and "
-"fall back conversion from these encodings to UTF-8 would be attempted."
-msgstr ""
-"Lista codificărilor de caractere de rezervă folosite pentru convertirea informațiilor "
-"suplimentare. Dacă detectarea automată a eșuat sau a fost dezactivată, codificările "
-"din această listă vor fi tratate ca și candidate, și se va încerca convertirea din acestea "
-"în UTF-8"
-
-#: src/audacious/glade/prefswin.glade:2035
-msgid "Auto character encoding detector for:"
-msgstr "Detecție automată a codificării caracterelor pentru:"
-
-#: src/audacious/glade/prefswin.glade:2091
-msgid "<b>File Dialog</b>"
-msgstr "<b>Dialog Fișiere</b>"
-
-#: src/audacious/glade/prefswin.glade:2130
-msgid ""
-"Always refresh the file dialog (this will slow opening the dialog on large "
-"directories, and Gnome VFS should handle automatically)."
-msgstr ""
-"Reîmprospătează dialogul de deschidere a fișierelor (va încetini deschiderea "
-"pentru directoarele mari; oricum Gnome VFS o va face automat)"
-
-#: src/audacious/glade/prefswin.glade:2132
-msgid "Always refresh directory when opening file dialog"
-msgstr "Mereu reîmprospătează directorul la deschiderea dialogului de fișiere"
->>>>>>> a549710f
-
-#: src/audacious/ui_manager.c:444
-#, fuzzy
-msgid "Set equalizer preset levels to zero"
-msgstr "Salveaza preset egalizator"
-
-<<<<<<< HEAD
-#: src/audacious/ui_manager.c:446
-#, fuzzy
-msgid "From file"
-msgstr "/Incarca/Din fisier"
-
-#: src/audacious/ui_manager.c:447
-#, fuzzy
-msgid "Load preset from file"
-msgstr "Incarca preset"
-
-#: src/audacious/ui_manager.c:449
-#, fuzzy
-msgid "From WinAMP EQF file"
-msgstr "/Incarca/Din fisier Winamp EQF"
-
-#: src/audacious/ui_manager.c:450
-#, fuzzy
-msgid "Load preset from WinAMP EQF file"
-msgstr "/Incarca/Din fisier Winamp EQF"
-
-#: src/audacious/ui_manager.c:452
-#, fuzzy
-msgid "WinAMP Presets"
-msgstr "/Importa/Preseturi Winamp"
-
-#: src/audacious/ui_manager.c:453
-#, fuzzy
-msgid "Import WinAMP presets"
-msgstr "/Importa/Preseturi Winamp"
-
-#: src/audacious/ui_manager.c:456
-msgid "Save preset"
-msgstr "Salveaza preset"
-
-#: src/audacious/ui_manager.c:459
-#, fuzzy
-msgid "Save auto-load preset"
-msgstr "/Salveaza/Auto-incarca preset"
-
-#: src/audacious/ui_manager.c:462
-#, fuzzy
-msgid "Save default preset"
-msgstr "Salveaza auto-preset"
-
-#: src/audacious/ui_manager.c:464
-#, fuzzy
-msgid "To file"
-msgstr "Incarca fisiere"
-
-#: src/audacious/ui_manager.c:465
-#, fuzzy
-msgid "Save preset to file"
-msgstr "Salveaza preset"
-
-#: src/audacious/ui_manager.c:467
-#, fuzzy
-msgid "To WinAMP EQF file"
-msgstr "/Salveaza/In fisier Wianamp EQF"
-
-#: src/audacious/ui_manager.c:468
-#, fuzzy
-msgid "Save preset to WinAMP EQF file"
-msgstr "/Salveaza/In fisier Wianamp EQF"
-
-#: src/audacious/ui_manager.c:471
-msgid "Delete preset"
-msgstr "Sterge preset"
-
-#: src/audacious/ui_manager.c:474
-#, fuzzy
-msgid "Delete auto-load preset"
-msgstr "/Sterge/Auto-incarca preset"
-
-#: src/audacious/ui_playlist.c:476
-#, fuzzy
-msgid "Search entries in active playlist"
-msgstr "Sterge toate intrarile din playlisat"
-
-#: src/audacious/ui_playlist.c:484
-msgid ""
-"Select entries in playlist by filling one or more fields. Fields use regular "
-"expressions syntax, case-insensitive. If you don't know how regular "
-"expressions work, simply insert a literal portion of what you're searching "
-"for."
-msgstr ""
-"Alege intrarile din playlist completand unul sau mai multe campuri. "
-"Campurile folosesc expresii regulate, ne-sensibile la Caps. Daca nu stiti sa "
-"folositi expresii regulate, introduceti portiunea de litere la ce cautati."
-"for."
-
-#: src/audacious/ui_playlist.c:492
-#, fuzzy
-msgid "Title: "
-msgstr "Titlu"
-
-#: src/audacious/ui_playlist.c:499
-#, fuzzy
-msgid "Album: "
-msgstr "Album"
-
-#: src/audacious/ui_playlist.c:506
-msgid "Artist: "
-msgstr "Artist"
-
-#: src/audacious/ui_playlist.c:513
-msgid "Filename: "
-msgstr "Fisier"
-
-#: src/audacious/ui_playlist.c:521
-msgid "Clear previous selection before searching"
-msgstr "Sterge selectia anterioara inainte de a cauta"
-
-#: src/audacious/ui_playlist.c:524
-msgid "Automatically toggle queue for matching entries"
-msgstr "Schimba automat coada pentru intari care se potrivesc"
-
-#: src/audacious/ui_playlist.c:527
-msgid "Create a new playlist with matching entries"
-msgstr "Creeaza un nou playlist pentru intrarile care se potrivesc"
-=======
-#: src/audacious/glade/prefswin.glade:2214
-msgid "Title format:"
-msgstr "Formatul titlului:"
-
-#: src/audacious/glade/prefswin.glade:2242
-msgid "Custom string:"
-msgstr "Format specificat:"
-
-#: src/audacious/glade/prefswin.glade:2293
-msgid ""
-"TITLE\n"
-"ARTIST - TITLE\n"
-"ARTIST - ALBUM - TITLE\n"
-"ARTIST - ALBUM - TRACK. TITLE\n"
-"ARTIST [ ALBUM ] - TRACK. TITLE\n"
-"ALBUM - TITLE\n"
-"Custom"
-msgstr ""
-"TITLE\n"
-"ARTIST - TITLU\n"
-"ARTIST - ALBUM - TITLU\n"
-"ARTIST - ALBUM - TRACK. TITLU\n"
-"ARTIST [ ALBUM ] - TRACK. TITLU\n"
-"ALBUM - TITLU\n"
-"Specificat"
-
-#: src/audacious/glade/prefswin.glade:2315
-msgid "Show information about titlestring format"
-msgstr "Afișează informații despre formatarea titlurilor"
-
-#: src/audacious/glade/prefswin.glade:2365
-msgid "<b>Popup Information</b>"
-msgstr "<b>Popup cu Informații</b>"
-
-#: src/audacious/glade/prefswin.glade:2416
-msgid ""
-"Toggles popup information window for the pointed entry in the playlist. The "
-"window shows title of song, name of album, genre, year of publish, track "
-"number, track length, and artwork."
-msgstr "Activează popup-ul cu informații legate de elementul din playlist indicat. "
-"Sunt afișate titlul, numele albumului, genul, anul apariției, numărul piesei, lungimea și imaginea copertei albumului, dacă există"
-
-#: src/audacious/glade/prefswin.glade:2418
-msgid "Show popup information for playlist entries"
-msgstr "Arată informații popup pentru intrările din playlist"
-
-#: src/audacious/glade/prefswin.glade:2445
-msgid "Edit settings for popup information"
-msgstr "Editează setările informațiilor din popup"
-
-#: src/audacious/glade/prefswin.glade:2553
-msgid "<b>Presets</b>"
-msgstr "<b>Preset-uri</b>"
-
-#: src/audacious/glade/prefswin.glade:2653
-msgid "Directory preset file:"
-msgstr "Fișierul de presetare a directoarelor:"
-
-#: src/audacious/glade/prefswin.glade:2681
-msgid "File preset extension:"
-msgstr "Extensia fișierului de presetare:"
-
-#: src/audacious/glade/prefswin.glade:2729
-msgid "Available _Presets:"
-msgstr "_Preset-uri disponibile:"
-
-#: src/audacious/glade/prefswin.glade:2909
-msgid "<b>Proxy Configuration</b>"
-msgstr "<b>Configurarea Proxy-ului</b>"
-
-#: src/audacious/glade/prefswin.glade:2967
-msgid "Enable proxy usage"
-msgstr "Activează proxy"
-
-#: src/audacious/glade/prefswin.glade:2998
-msgid "Proxy hostname:"
-msgstr "Adresa sau numele:"
-
-#: src/audacious/glade/prefswin.glade:3026
-msgid "Proxy port:"
-msgstr "Port-ul:"
-
-#: src/audacious/glade/prefswin.glade:3120
-msgid "Use authentication with proxy"
-msgstr "Folosește autentificarea"
-
-#: src/audacious/glade/prefswin.glade:3151
-msgid "Proxy username:"
-msgstr "Utilizator:"
-
-#: src/audacious/glade/prefswin.glade:3179
-msgid "Proxy password:"
-msgstr "Parolă:"
-
-#: src/audacious/glade/prefswin.glade:3295
-msgid ""
-"<span size=\"small\">Changing these settings will require a restart of "
-"Audacious.</span>"
-msgstr ""
-"<span size=\"small\">Schimbarea acestor setări necesită restartul "
-"aplicației.</span>"
->>>>>>> a549710f
-
-#: src/audacious/ui_playlist.c:747
-#, c-format
-msgid "Error writing playlist \"%s\": %s"
-msgstr "Eroare la scrierea playlist-ului \"%s\": %s"
-
-<<<<<<< HEAD
-#: src/audacious/ui_playlist.c:769
-#, c-format
-msgid "%s already exist. Continue?"
-msgstr "%s exista deja. Continuam?"
-
-#: src/audacious/ui_playlist.c:784
-#, c-format
-=======
-#: src/audacious/glade/prefswin.glade:3473
-msgid "Current output plugin:"
-msgstr "Plugin-ul de ieșire curent"
-
-#: src/audacious/glade/prefswin.glade:3541
->>>>>>> a549710f
-msgid ""
-"<b><big>Unable to save playlist.</big></b>\n"
-"\n"
-"Unknown file type for '%s'.\n"
-msgstr ""
-<<<<<<< HEAD
-"<b><big>Nu s-a putut salva playlist-ul</big></b>\n"
-"\n"
-"Tipul fisierului necunoscut pentru: '%s'.\n"
-
-#: src/audacious/ui_playlist.c:907
-#, fuzzy
-msgid "Save as Static Playlist"
-msgstr "Salveaza Playlist"
-
-#: src/audacious/ui_playlist.c:914
-msgid "Use Relative Path"
-msgstr ""
-
-#: src/audacious/ui_playlist.c:936
-msgid "Load Playlist"
-msgstr "Incarca Playlist"
-=======
 "<span size=\"small\">Aceasta este durata de prebuffer-are pentru stream-"
 "urile audio, în milisecunde.\n"
 "Măriți această valoare dacă se sare peste părți din melodii.\n"
@@ -3823,39 +1946,11 @@
 #: src/audacious/glade/prefswin.glade:3770
 msgid "Output Plugin Information"
 msgstr "Informații despre Pluginul de ieșire"
->>>>>>> a549710f
-
-#: src/audacious/ui_playlist.c:949
-msgid "Save Playlist"
-msgstr "Salveaza Playlist"
-
-<<<<<<< HEAD
-#: src/audacious/ui_playlist.c:1500
-msgid "Audacious Playlist Editor"
-msgstr "Editor Playlist Audacious"
-
-#: src/audacious/ui_playlist_manager.c:255
-#, fuzzy
-msgid "Playlist Manager"
-msgstr "/Nu avansa in Playlist"
-
-#: src/audacious/ui_playlist_manager.c:294
-msgid "Entries"
-msgstr ""
-
-#: src/audacious/ui_playlist_manager.c:306
-#, fuzzy
-msgid "_Rename"
-msgstr "Fisier"
-
-#: src/audacious/ui_preferences.c:111
-msgid "Audio"
-msgstr "Audoi"
-
-#: src/audacious/ui_preferences.c:112
-msgid "Connectivity"
-msgstr "Conectivitate"
-=======
+
+#: src/audacious/glade/prefswin.glade:3822
+msgid "<b>Format Detection</b>"
+msgstr "<b>Detectarea formatului</b>"
+
 #: src/audacious/glade/prefswin.glade:3861
 msgid ""
 "When checked, Audacious will detect file formats on demand. This can result "
@@ -3881,25 +1976,11 @@
 #: src/audacious/glade/prefswin.glade:3899
 msgid "Detect file formats by extension."
 msgstr "Detecția formatului după extensie."
->>>>>>> a549710f
-
-#: src/audacious/ui_preferences.c:125
-msgid "Tracknumber"
-msgstr "Numarul Track-ului"
-
-<<<<<<< HEAD
-#: src/audacious/ui_preferences.c:128
-msgid "Filepath"
-msgstr "Calea spre fisier"
-
-#: src/audacious/ui_preferences.c:129
-msgid "Date"
-msgstr "Data"
-
-#: src/audacious/ui_preferences.c:131
-msgid "Comment"
-msgstr "Comentariu"
-=======
+
+#: src/audacious/glade/prefswin.glade:3933
+msgid "<b>Playback</b>"
+msgstr "<b>Redare</b>"
+
 #: src/audacious/glade/prefswin.glade:3972
 msgid ""
 "When Audacious starts, automatically begin playing from the point where we "
@@ -3913,23 +1994,11 @@
 #: src/audacious/glade/prefswin.glade:4008
 msgid "When finished playing a song, don't automatically advance to the next."
 msgstr "După terminarea unei melodii nu avansa la următoarea."
->>>>>>> a549710f
-
-#: src/audacious/ui_preferences.c:152
-msgid "localhost"
-msgstr "localhost"
-
-<<<<<<< HEAD
-#: src/audacious/ui_preferences.c:396 src/audacious/ui_preferences.c:483
-#: src/audacious/ui_preferences.c:572 src/audacious/ui_preferences.c:668
-msgid "Enabled"
-msgstr "Activat"
-
-#: src/audacious/ui_preferences.c:412 src/audacious/ui_preferences.c:499
-#: src/audacious/ui_preferences.c:588 src/audacious/ui_preferences.c:684
-msgid "Description"
-msgstr "Descriere"
-=======
+
+#: src/audacious/glade/prefswin.glade:4010
+msgid "Don't advance in the playlist"
+msgstr "Nu avansa in playlist"
+
 #: src/audacious/glade/prefswin.glade:4045
 msgid "Pause between songs"
 msgstr "Pauză între melodii"
@@ -3937,53 +2006,11 @@
 #: src/audacious/glade/prefswin.glade:4083
 msgid "Pause for"
 msgstr "Pauză pentru"
->>>>>>> a549710f
-
-#: src/audacious/ui_preferences.c:1684
-msgid "Category"
-msgstr "Categorie"
-
-<<<<<<< HEAD
-#: src/audacious/ui_preferences.c:2231
-msgid "Preferences Window"
-msgstr "Fereastra de Preferinte"
-
-#: src/audacious/ui_skinned_equalizer_slider.c:386
-msgid "PREAMP"
-msgstr "PREAMP"
-
-#: src/audacious/ui_skinned_equalizer_slider.c:386
-msgid "60HZ"
-msgstr "60HZ"
-
-#: src/audacious/ui_skinned_equalizer_slider.c:386
-msgid "170HZ"
-msgstr "170HZ"
-
-#: src/audacious/ui_skinned_equalizer_slider.c:387
-msgid "310HZ"
-msgstr "310HZ"
-
-#: src/audacious/ui_skinned_equalizer_slider.c:387
-msgid "600HZ"
-msgstr "600HZ"
-
-#: src/audacious/ui_skinned_equalizer_slider.c:387
-msgid "1KHZ"
-msgstr "1KHZ"
-
-#: src/audacious/ui_skinned_equalizer_slider.c:388
-msgid "3KHZ"
-msgstr "3KHZ"
-
-#: src/audacious/ui_skinned_equalizer_slider.c:388
-msgid "6KHZ"
-msgstr "6KHZ"
-
-#: src/audacious/ui_skinned_equalizer_slider.c:388
-msgid "12KHZ"
-msgstr "12KHZ"
-=======
+
+#: src/audacious/glade/prefswin.glade:4129
+msgid "seconds"
+msgstr "secunde"
+
 #: src/audacious/glade/prefswin.glade:4175
 msgid "<b>Sampling Rate Converter</b>"
 msgstr "<b>Convertor pentru rata de eșantionare</b>"
@@ -4044,70 +2071,23 @@
 msgstr ""
 "Când caută coperta albumului, Audacious urmăreste anumite cuvinte in fișier. "
 "Puteți specifica aceste cuvinte în lista de mai jos, separate prin spații. "
->>>>>>> a549710f
-
-#: src/audacious/ui_skinned_equalizer_slider.c:389
-msgid "14KHZ"
-msgstr "14KHZ"
-
-#: src/audacious/ui_skinned_equalizer_slider.c:389
-msgid "16KHZ"
-msgstr "16KHZ"
-
-#: src/audacious/ui_skinselector.c:178
-msgid "Archived Winamp 2.x skin"
-msgstr "Skin Winamp 2.x arhivat"
-
-#: src/audacious/ui_skinselector.c:183
-msgid "Unarchived Winamp 2.x skin"
-msgstr "Skin Winamp 2.x ne-arhivat"
-
-<<<<<<< HEAD
-#: src/audacious/ui_urlopener.c:88
-#, fuzzy
-msgid "Add/Open URL Dialog"
-msgstr "Dialog Adauga/Deschidere Fisiere"
-
-#~ msgid ""
-#~ "<b><big>No playable CD found.</big></b>\n"
-#~ "\n"
-#~ "No CD inserted, or inserted CD is not an audio CD.\n"
-#~ msgstr ""
-#~ "<b><big>Nu a fost gasit nici un CD ce poate fi redat.</big></b>\n"
-#~ "\n"
-#~ "Nici un CD inserat, sau CD-ul inserat nu este audio.\n"
-
-#~ msgid "Add CD..."
-#~ msgstr "Adauga CD..."
-
-#~ msgid "Adds a CD to the playlist."
-#~ msgstr "Adauga un CD la playlist"
-
-#, fuzzy
-#~ msgid "Play CD"
-#~ msgstr "/Reda CD"
-
-#~ msgid "Performer/Artist"
-#~ msgstr "Cantaret/Artist"
-
-#~ msgid "File name"
-#~ msgstr "Fisier"
-
-#~ msgid "File path"
-#~ msgstr "Calea fisierului"
-
-#~ msgid "File extension"
-#~ msgstr "Extensia fisierului"
-
-#~ msgid "Track name"
-#~ msgstr "Numele Trackului"
-
-#~ msgid "Track number"
-#~ msgstr "Numarul Trackului"
-
-#~ msgid "%{n:...%}: Display \"...\" only if element %n is present"
-#~ msgstr "%{n:...%}: Arata \"...\" numai daca elementul %n este prezent"
-=======
+
+#: src/audacious/glade/prefswin.glade:4758
+msgid "Include:"
+msgstr "Include:"
+
+#: src/audacious/glade/prefswin.glade:4786
+msgid "Exclude:"
+msgstr "Exclude:"
+
+#: src/audacious/glade/prefswin.glade:4855
+msgid "Recursively search for cover"
+msgstr "Cauta recursiv pentru coperta"
+
+#: src/audacious/glade/prefswin.glade:4893
+msgid "Search depth: "
+msgstr "Adancimea cautarii"
+
 #: src/audacious/glade/prefswin.glade:4959
 msgid "Use per-file cover"
 msgstr "Foloseste coperta per-fișier"
@@ -4145,7 +2125,6 @@
 #: src/audacious/glade/prefswin.glade:5324
 msgid "Blue"
 msgstr "Albastru"
->>>>>>> a549710f
 
 #~ msgid ""
 #~ "Sorry, your GTK+ version (%d.%d.%d) does not work with Audacious.\n"
@@ -4180,6 +2159,39 @@
 
 #~ msgid "Album name: "
 #~ msgstr "Numele Albumului"
+
+#~ msgid "PREAMP"
+#~ msgstr "PREAMP"
+
+#~ msgid "60HZ"
+#~ msgstr "60HZ"
+
+#~ msgid "170HZ"
+#~ msgstr "170HZ"
+
+#~ msgid "310HZ"
+#~ msgstr "310HZ"
+
+#~ msgid "600HZ"
+#~ msgstr "600HZ"
+
+#~ msgid "1KHZ"
+#~ msgstr "1KHZ"
+
+#~ msgid "3KHZ"
+#~ msgstr "3KHZ"
+
+#~ msgid "6KHZ"
+#~ msgstr "6KHZ"
+
+#~ msgid "12KHZ"
+#~ msgstr "12KHZ"
+
+#~ msgid "14KHZ"
+#~ msgstr "14KHZ"
+
+#~ msgid "16KHZ"
+#~ msgstr "16KHZ"
 
 #~ msgid ""
 #~ "<b><big>Unable to play files.</big></b>\n"
