--- conflicted
+++ resolved
@@ -180,13 +180,8 @@
     }
 
     GtkWidget * content = gtk_dialog_get_content_area ((GtkDialog *) window);
-<<<<<<< HEAD
     GtkWidget * box = gtk_box_new (GTK_ORIENTATION_VERTICAL, 0);
-    audgui_create_widgets_with_domain (box, p->widgets, p->n_widgets, header->domain);
-=======
-    GtkWidget * box = gtk_vbox_new (false, 0);
     audgui_create_widgets_with_domain (box, p->widgets, header->domain);
->>>>>>> 2c705d4f
     gtk_box_pack_start ((GtkBox *) content, box, true, true, 0);
 
     g_signal_connect (window, "response", (GCallback) response_cb, (void *) p);
