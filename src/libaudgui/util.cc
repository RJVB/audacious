--- conflicted
+++ resolved
@@ -241,7 +241,12 @@
     gtk_editable_set_position ((GtkEditable *) entry, -1);
 }
 
-<<<<<<< HEAD
+static void set_label_wrap (GtkWidget * label, void *)
+{
+    if (GTK_IS_LABEL (label))
+        gtk_label_set_line_wrap_mode ((GtkLabel *) label, PANGO_WRAP_WORD_CHAR);
+}
+
 static const char * icon_for_message_type (GtkMessageType type)
 {
     switch (type)
@@ -252,12 +257,6 @@
         case GTK_MESSAGE_ERROR: return "dialog-error";
         default: return nullptr;
     }
-=======
-static void set_label_wrap (GtkWidget * label, void *)
-{
-    if (GTK_IS_LABEL (label))
-        gtk_label_set_line_wrap_mode ((GtkLabel *) label, PANGO_WRAP_WORD_CHAR);
->>>>>>> 7886b7be
 }
 
 EXPORT GtkWidget * audgui_dialog_new (GtkMessageType type, const char * title,
@@ -267,17 +266,15 @@
      GTK_BUTTONS_NONE, "%s", text);
     gtk_window_set_title ((GtkWindow *) dialog, title);
 
-<<<<<<< HEAD
+    GtkWidget * box = gtk_message_dialog_get_message_area ((GtkMessageDialog *) dialog);
+    gtk_container_foreach ((GtkContainer *) box, set_label_wrap, nullptr);
+
     const char * icon = icon_for_message_type (type);
     if (icon)
     {
         GtkWidget * image = gtk_image_new_from_icon_name (icon, GTK_ICON_SIZE_DIALOG);
         gtk_message_dialog_set_image ((GtkMessageDialog *) dialog, image);
     }
-=======
-    GtkWidget * box = gtk_message_dialog_get_message_area ((GtkMessageDialog *) dialog);
-    gtk_container_foreach ((GtkContainer *) box, set_label_wrap, nullptr);
->>>>>>> 7886b7be
 
     if (button2)
     {
