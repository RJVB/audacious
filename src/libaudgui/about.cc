/*
 * about.c
 * Copyright 2011-2013 John Lindgren
 *
 * Redistribution and use in source and binary forms, with or without
 * modification, are permitted provided that the following conditions are met:
 *
 * 1. Redistributions of source code must retain the above copyright notice,
 *    this list of conditions, and the following disclaimer.
 *
 * 2. Redistributions in binary form must reproduce the above copyright notice,
 *    this list of conditions, and the following disclaimer in the documentation
 *    provided with the distribution.
 *
 * This software is provided "as is" and without any warranty, express or
 * implied. In no event shall the authors be liable for any damages arising from
 * the use of this software.
 */

#include <gtk/gtk.h>

#include <libaudcore/audstrings.h>
#include <libaudcore/i18n.h>
#include <libaudcore/runtime.h>

#include "internal.h"
#include "libaudgui.h"
#include "libaudgui-gtk.h"

static const char about_text[] =
 "<big><b>Audacious " VERSION "</b></big>\n"
 "Copyright © 2001-2014 Audacious developers and others";

static const char website[] = "http://audacious-media-player.org";

static GtkWidget * create_credits_notebook (const char * credits, const char * license)
{
    const char * titles[2] = {_("Credits"), _("License")};
    const char * text[2] = {credits, license};

    GtkWidget * notebook = gtk_notebook_new ();

    for (int i = 0; i < 2; i ++)
    {
        GtkWidget * label = gtk_label_new (titles[i]);

        GtkWidget * scrolled = gtk_scrolled_window_new (nullptr, nullptr);
        gtk_widget_set_size_request (scrolled, -1, 200);
        gtk_scrolled_window_set_policy ((GtkScrolledWindow *) scrolled,
         GTK_POLICY_AUTOMATIC, GTK_POLICY_AUTOMATIC);

        GtkTextBuffer * buffer = gtk_text_buffer_new (nullptr);
        gtk_text_buffer_set_text (buffer, text[i], -1);
        GtkWidget * text = gtk_text_view_new_with_buffer (buffer);
        gtk_text_view_set_editable ((GtkTextView *) text, false);
        gtk_text_view_set_cursor_visible ((GtkTextView *) text, false);
        gtk_text_view_set_left_margin ((GtkTextView *) text, 6);
        gtk_text_view_set_right_margin ((GtkTextView *) text, 6);
        gtk_container_add ((GtkContainer *) scrolled, text);

        gtk_notebook_append_page ((GtkNotebook *) notebook, scrolled, label);
    }

    return notebook;
}

static GtkWidget * create_about_window (void)
{
    const char * data_dir = aud_get_path (AUD_PATH_DATA_DIR);

    GtkWidget * about_window = gtk_window_new (GTK_WINDOW_TOPLEVEL);
    gtk_window_set_title ((GtkWindow *) about_window, _("About Audacious"));
    gtk_window_set_resizable ((GtkWindow *) about_window, false);
    gtk_container_set_border_width ((GtkContainer *) about_window, 3);

    audgui_destroy_on_escape (about_window);

<<<<<<< HEAD
    GtkWidget * vbox = gtk_box_new (GTK_ORIENTATION_VERTICAL, 6);
=======
    GtkWidget * vbox = gtk_vbox_new (false, 6);
>>>>>>> 4138c37f
    gtk_container_add ((GtkContainer *) about_window, vbox);

    StringBuf logo_path = filename_build ({data_dir, "images", "about-logo.png"});
    GtkWidget * image = gtk_image_new_from_file (logo_path);
    gtk_box_pack_start ((GtkBox *) vbox, image, false, false, 0);

    GtkWidget * label = gtk_label_new (nullptr);
    gtk_label_set_markup ((GtkLabel *) label, about_text);
    gtk_label_set_justify ((GtkLabel *) label, GTK_JUSTIFY_CENTER);
    gtk_box_pack_start ((GtkBox *) vbox, label, false, false, 0);

<<<<<<< HEAD
=======
    GtkWidget * align = gtk_alignment_new (0.5, 0.5, 0, 0);
    gtk_box_pack_start ((GtkBox *) vbox, align, false, false, 0);

>>>>>>> 4138c37f
    GtkWidget * button = gtk_link_button_new (website);
    gtk_widget_set_halign (button, GTK_ALIGN_CENTER);
    gtk_box_pack_start ((GtkBox *) vbox, button, FALSE, FALSE, 0);

    char * credits, * license;

    StringBuf credits_path = filename_build ({data_dir, "AUTHORS"});
    if (! g_file_get_contents (credits_path, & credits, nullptr, nullptr))
        credits = g_strdup_printf ("Unable to load %s; check your installation.", (const char *) credits_path);

    StringBuf license_path = filename_build ({data_dir, "COPYING"});
    if (! g_file_get_contents (license_path, & license, nullptr, nullptr))
        license = g_strdup_printf ("Unable to load %s; check your installation.", (const char *) license_path);

    g_strchomp (credits);
    g_strchomp (license);

    GtkWidget * notebook = create_credits_notebook (credits, license);
    gtk_widget_set_size_request (notebook, 600, 250);
    gtk_box_pack_start ((GtkBox *) vbox, notebook, true, true, 0);

    g_free (credits);
    g_free (license);

    return about_window;
}

EXPORT void audgui_show_about_window (void)
{
    if (! audgui_reshow_unique_window (AUDGUI_ABOUT_WINDOW))
        audgui_show_unique_window (AUDGUI_ABOUT_WINDOW, create_about_window ());
}

EXPORT void audgui_hide_about_window (void)
{
    audgui_hide_unique_window (AUDGUI_ABOUT_WINDOW);
}<|MERGE_RESOLUTION|>--- conflicted
+++ resolved
@@ -75,11 +75,7 @@
 
     audgui_destroy_on_escape (about_window);
 
-<<<<<<< HEAD
     GtkWidget * vbox = gtk_box_new (GTK_ORIENTATION_VERTICAL, 6);
-=======
-    GtkWidget * vbox = gtk_vbox_new (false, 6);
->>>>>>> 4138c37f
     gtk_container_add ((GtkContainer *) about_window, vbox);
 
     StringBuf logo_path = filename_build ({data_dir, "images", "about-logo.png"});
@@ -91,15 +87,9 @@
     gtk_label_set_justify ((GtkLabel *) label, GTK_JUSTIFY_CENTER);
     gtk_box_pack_start ((GtkBox *) vbox, label, false, false, 0);
 
-<<<<<<< HEAD
-=======
-    GtkWidget * align = gtk_alignment_new (0.5, 0.5, 0, 0);
-    gtk_box_pack_start ((GtkBox *) vbox, align, false, false, 0);
-
->>>>>>> 4138c37f
     GtkWidget * button = gtk_link_button_new (website);
     gtk_widget_set_halign (button, GTK_ALIGN_CENTER);
-    gtk_box_pack_start ((GtkBox *) vbox, button, FALSE, FALSE, 0);
+    gtk_box_pack_start ((GtkBox *) vbox, button, false, false, 0);
 
     char * credits, * license;
 
