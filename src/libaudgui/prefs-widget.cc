/*
 * prefs-widget.c
 * Copyright 2007-2012 Tomasz Moń, William Pitcock, and John Lindgren
 *
 * Redistribution and use in source and binary forms, with or without
 * modification, are permitted provided that the following conditions are met:
 *
 * 1. Redistributions of source code must retain the above copyright notice,
 *    this list of conditions, and the following disclaimer.
 *
 * 2. Redistributions in binary form must reproduce the above copyright notice,
 *    this list of conditions, and the following disclaimer in the documentation
 *    provided with the distribution.
 *
 * This software is provided "as is" and without any warranty, express or
 * implied. In no event shall the authors be liable for any damages arising from
 * the use of this software.
 */

#include <string.h>
#include <gtk/gtk.h>

#include <libaudcore/i18n.h>
#include <libaudcore/preferences.h>
#include <libaudcore/runtime.h>

#include "libaudgui-gtk.h"

/* HELPERS */

static gboolean widget_get_bool (const PreferencesWidget * widget)
{
    g_return_val_if_fail (widget->cfg_type == VALUE_BOOLEAN, false);

    if (widget->cfg)
        return * (gboolean *) widget->cfg;
    else if (widget->cname)
        return aud_get_bool (widget->csect, widget->cname);
    else
        return false;
}

static void widget_set_bool (const PreferencesWidget * widget, gboolean value)
{
    g_return_if_fail (widget->cfg_type == VALUE_BOOLEAN);

    if (widget->cfg)
        * (gboolean *) widget->cfg = value;
    else if (widget->cname)
        aud_set_bool (widget->csect, widget->cname, value);

    if (widget->callback)
        widget->callback ();
}

static int widget_get_int (const PreferencesWidget * widget)
{
    g_return_val_if_fail (widget->cfg_type == VALUE_INT, 0);

    if (widget->cfg)
        return * (int *) widget->cfg;
    else if (widget->cname)
        return aud_get_int (widget->csect, widget->cname);
    else
        return 0;
}

static void widget_set_int (const PreferencesWidget * widget, int value)
{
    g_return_if_fail (widget->cfg_type == VALUE_INT);

    if (widget->cfg)
        * (int *) widget->cfg = value;
    else if (widget->cname)
        aud_set_int (widget->csect, widget->cname, value);

    if (widget->callback)
        widget->callback ();
}

static double widget_get_double (const PreferencesWidget * widget)
{
    g_return_val_if_fail (widget->cfg_type == VALUE_FLOAT, 0);

    if (widget->cfg)
        return * (float *) widget->cfg;
    else if (widget->cname)
        return aud_get_double (widget->csect, widget->cname);
    else
        return 0;
}

static void widget_set_double (const PreferencesWidget * widget, double value)
{
    g_return_if_fail (widget->cfg_type == VALUE_FLOAT);

    if (widget->cfg)
        * (float *) widget->cfg = value;
    else if (widget->cname)
        aud_set_double (widget->csect, widget->cname, value);

    if (widget->callback)
        widget->callback ();
}

static String widget_get_string (const PreferencesWidget * widget)
{
    g_return_val_if_fail (widget->cfg_type == VALUE_STRING, String ());

    if (widget->cfg)
        return String (* (char * *) widget->cfg);
    else if (widget->cname)
        return aud_get_str (widget->csect, widget->cname);
    else
        return String ();
}

static void widget_set_string (const PreferencesWidget * widget, const char * value)
{
    g_return_if_fail (widget->cfg_type == VALUE_STRING);

    if (widget->cfg)
    {
        g_free (* (char * *) widget->cfg);
        * (char * *) widget->cfg = g_strdup (value);
    }
    else if (widget->cname)
        aud_set_str (widget->csect, widget->cname, value);

    if (widget->callback)
        widget->callback ();
}

/* WIDGET_CHK_BTN */

static void on_toggle_button_toggled (GtkToggleButton * button, const PreferencesWidget * widget)
{
    gboolean active = gtk_toggle_button_get_active (button);
    widget_set_bool (widget, active);

    GtkWidget * child = (GtkWidget *) g_object_get_data ((GObject *) button, "child");
    if (child)
        gtk_widget_set_sensitive (child, active);
}

static void init_toggle_button (GtkWidget * button, const PreferencesWidget * widget)
{
    if (widget->cfg_type != VALUE_BOOLEAN)
        return;

    gtk_toggle_button_set_active ((GtkToggleButton *) button, widget_get_bool (widget));
    g_signal_connect (button, "toggled", (GCallback) on_toggle_button_toggled, (void *) widget);
}

/* WIDGET_LABEL */

static void create_label (const PreferencesWidget * widget, GtkWidget * * label,
 GtkWidget * * icon, const char * domain)
{
    if (widget->data.label.stock_id)
        * icon = gtk_image_new_from_icon_name (widget->data.label.stock_id, GTK_ICON_SIZE_BUTTON);

    * label = gtk_label_new_with_mnemonic (dgettext (domain, widget->label));
    gtk_label_set_use_markup ((GtkLabel *) * label, true);

    if (widget->data.label.single_line == false)
        gtk_label_set_line_wrap ((GtkLabel *) * label, true);

    gtk_misc_set_alignment ((GtkMisc *) * label, 0, 0.5);
}

/* WIDGET_RADIO_BTN */

static void on_radio_button_toggled (GtkWidget * button, const PreferencesWidget * widget)
{
    if (gtk_toggle_button_get_active ((GtkToggleButton *) button))
        widget_set_int (widget, widget->data.radio_btn.value);
}

static void init_radio_button (GtkWidget * button, const PreferencesWidget * widget)
{
    if (widget->cfg_type != VALUE_INT)
        return;

    if (widget_get_int (widget) == widget->data.radio_btn.value)
        gtk_toggle_button_set_active ((GtkToggleButton *) button, true);

    g_signal_connect (button, "toggled", (GCallback) on_radio_button_toggled, (void *) widget);
}

/* WIDGET_SPIN_BTN */

static void on_spin_btn_changed_int (GtkSpinButton * button, const PreferencesWidget * widget)
{
    widget_set_int (widget, gtk_spin_button_get_value_as_int (button));
}

static void on_spin_btn_changed_float (GtkSpinButton * button, const PreferencesWidget * widget)
{
    widget_set_double (widget, gtk_spin_button_get_value (button));
}

static void create_spin_button (const PreferencesWidget * widget,
 GtkWidget * * label_pre, GtkWidget * * spin_btn, GtkWidget * * label_past,
 const char * domain)
{
    * label_pre = gtk_label_new (dgettext (domain, widget->label));
    * spin_btn = gtk_spin_button_new_with_range (widget->data.spin_btn.min,
     widget->data.spin_btn.max, widget->data.spin_btn.step);

    if (widget->tooltip)
        gtk_widget_set_tooltip_text (* spin_btn, dgettext (domain, widget->tooltip));

    if (widget->data.spin_btn.right_label)
        * label_past = gtk_label_new (dgettext (domain, widget->data.spin_btn.right_label));

    switch (widget->cfg_type)
    {
    case VALUE_INT:
        gtk_spin_button_set_value ((GtkSpinButton *) * spin_btn, widget_get_int (widget));
        g_signal_connect (* spin_btn, "value_changed", (GCallback)
         on_spin_btn_changed_int, (void *) widget);
        break;

    case VALUE_FLOAT:
        gtk_spin_button_set_value ((GtkSpinButton *) * spin_btn, widget_get_double (widget));
        g_signal_connect (* spin_btn, "value_changed", (GCallback)
         on_spin_btn_changed_float, (void *) widget);
        break;

    default:
        break;
    }
}

/* WIDGET_FONT_BTN */

static void on_font_btn_font_set (GtkFontButton * button, const PreferencesWidget * widget)
{
    widget_set_string (widget, gtk_font_button_get_font_name (button));
}

void create_font_btn (const PreferencesWidget * widget, GtkWidget * * label,
 GtkWidget * * font_btn, const char * domain)
{
    * font_btn = gtk_font_button_new ();
    gtk_font_button_set_use_font ((GtkFontButton *) * font_btn, true);
    gtk_font_button_set_use_size ((GtkFontButton *) * font_btn, true);

    if (widget->label)
    {
        * label = gtk_label_new (dgettext (domain, widget->label));
        gtk_misc_set_alignment ((GtkMisc *) * label, 1, 0.5);
    }

    if (widget->data.font_btn.title)
        gtk_font_button_set_title ((GtkFontButton *) * font_btn,
         dgettext (domain, widget->data.font_btn.title));

    String name = widget_get_string (widget);
    if (name)
        gtk_font_button_set_font_name ((GtkFontButton *) * font_btn, name);

    g_signal_connect (* font_btn, "font_set", (GCallback) on_font_btn_font_set, (void *) widget);
}

/* WIDGET_ENTRY */

static void on_entry_changed (GtkEntry * entry, const PreferencesWidget * widget)
{
    widget_set_string (widget, gtk_entry_get_text (entry));
}

static void create_entry (const PreferencesWidget * widget, GtkWidget * * label,
 GtkWidget * * entry, const char * domain)
{
    * entry = gtk_entry_new ();
    gtk_entry_set_visibility ((GtkEntry *) * entry, ! widget->data.entry.password);

    if (widget->label)
    {
        * label = gtk_label_new (dgettext (domain, widget->label));
        gtk_misc_set_alignment ((GtkMisc *) * label, 1, 0.5);
    }

    if (widget->tooltip)
        gtk_widget_set_tooltip_text (* entry, dgettext (domain, widget->tooltip));

    if (widget->cfg_type == VALUE_STRING)
    {
        String value = widget_get_string (widget);
        if (value)
            gtk_entry_set_text ((GtkEntry *) * entry, value);

        g_signal_connect (* entry, "changed", (GCallback) on_entry_changed, (void *) widget);
    }
}

/* WIDGET_COMBO_BOX */

static void on_cbox_changed_int (GtkComboBox * combobox, const PreferencesWidget * widget)
{
    int position = gtk_combo_box_get_active (combobox);
    const ComboBoxElements * elements = (const ComboBoxElements *)
     g_object_get_data ((GObject *) combobox, "comboboxelements");
    widget_set_int (widget, GPOINTER_TO_INT (elements[position].value));
}

static void on_cbox_changed_string (GtkComboBox * combobox, const PreferencesWidget * widget)
{
    int position = gtk_combo_box_get_active (combobox);
    const ComboBoxElements * elements = (const ComboBoxElements *)
     g_object_get_data ((GObject *) combobox, "comboboxelements");
    widget_set_string (widget, (const char *) elements[position].value);
}

static void fill_cbox (GtkWidget * combobox, const PreferencesWidget * widget, const char * domain)
{
    const ComboBoxElements * elements = widget->data.combo.elements;
    int n_elements = widget->data.combo.n_elements;

    if (widget->data.combo.fill)
        elements = widget->data.combo.fill (& n_elements);

    g_object_set_data ((GObject *) combobox, "comboboxelements", (void *) elements);

    for (int i = 0; i < n_elements; i ++)
        gtk_combo_box_text_append_text ((GtkComboBoxText *) combobox,
         dgettext (domain, elements[i].label));

    switch (widget->cfg_type)
    {
    case VALUE_INT:
    {
        int ivalue = widget_get_int (widget);

        for (int i = 0; i < n_elements; i++)
        {
            if (GPOINTER_TO_INT (elements[i].value) == ivalue)
            {
                gtk_combo_box_set_active ((GtkComboBox *) combobox, i);
                break;
            }
        }

        g_signal_connect (combobox, "changed", (GCallback) on_cbox_changed_int, (void *) widget);
        break;
    }

    case VALUE_STRING:
    {
        String value = widget_get_string (widget);

        for(int i = 0; i < n_elements; i++)
        {
            if (value && ! strcmp ((const char *) elements[i].value, value))
            {
                gtk_combo_box_set_active ((GtkComboBox *) combobox, i);
                break;
            }
        }

        g_signal_connect (combobox, "changed", (GCallback) on_cbox_changed_string, (void *) widget);
        break;
    }

    default:
        break;
    }
}

static void create_cbox (const PreferencesWidget * widget, GtkWidget * * label,
 GtkWidget * * combobox, const char * domain)
{
    * combobox = gtk_combo_box_text_new ();

    if (widget->label)
        * label = gtk_label_new (dgettext (domain, widget->label));

    fill_cbox (* combobox, widget, domain);
}

/* WIDGET_TABLE */

static void fill_grid (GtkWidget * grid, const PreferencesWidget * elements,
 int n_elements, const char * domain)
{
    for (int i = 0; i < n_elements; i ++)
    {
        GtkWidget * widget_left = nullptr, * widget_middle = nullptr, * widget_right = nullptr;

        switch (elements[i].type)
        {
            case WIDGET_SPIN_BTN:
                create_spin_button (& elements[i], & widget_left,
                 & widget_middle, & widget_right, domain);
                break;

            case WIDGET_LABEL:
                create_label (& elements[i], & widget_middle, & widget_left, domain);
                break;

            case WIDGET_FONT_BTN:
                create_font_btn (& elements[i], & widget_left, & widget_middle, domain);
                break;

            case WIDGET_ENTRY:
                create_entry (& elements[i], & widget_left, & widget_middle, domain);
                break;

            case WIDGET_COMBO_BOX:
                create_cbox (& elements[i], & widget_left, & widget_middle, domain);
                break;

            default:
                break;
        }

        if (widget_left)
            gtk_grid_attach ((GtkGrid *) grid, widget_left, 0, i, 1, 1);

        if (widget_middle)
            gtk_grid_attach ((GtkGrid *) grid, widget_middle, 1, i, 1, 1);

        if (widget_right)
            gtk_grid_attach ((GtkGrid *) grid, widget_right, 2, i, 1, 1);
    }
}

/* ALL WIDGETS */

/* box: a GtkBox */
void audgui_create_widgets_with_domain (GtkWidget * box,
 const PreferencesWidget * widgets, int n_widgets, const char * domain)
{
    GtkWidget * widget = nullptr, * child_box = nullptr;
    GSList * radio_btn_group = nullptr;

    for (int i = 0; i < n_widgets; i ++)
    {
        GtkWidget * label = nullptr;

        if (widget && widgets[i].child)
        {
            if (! child_box)
            {
<<<<<<< HEAD
                child_box = gtk_box_new (GTK_ORIENTATION_VERTICAL, 0);
=======
                child_box = gtk_vbox_new (false, 0);
>>>>>>> 4138c37f
                g_object_set_data ((GObject *) widget, "child", child_box);

                GtkWidget * alignment = gtk_alignment_new (0.5, 0.5, 1, 1);
                gtk_box_pack_start ((GtkBox *) box, alignment, false, false, 0);
                gtk_alignment_set_padding ((GtkAlignment *) alignment, 0, 0, 12, 0);
                gtk_container_add ((GtkContainer *) alignment, child_box);

                if (GTK_IS_TOGGLE_BUTTON (widget))
                    gtk_widget_set_sensitive (child_box,
                     gtk_toggle_button_get_active ((GtkToggleButton *) widget));
            }
        }
        else
            child_box = nullptr;

        GtkWidget * alignment = gtk_alignment_new (0.5, 0.5, 1, 1);
        gtk_alignment_set_padding ((GtkAlignment *) alignment, 6, 0, 12, 0);
        gtk_box_pack_start ((GtkBox *) (child_box ? child_box : box), alignment, false, false, 0);

        widget = nullptr;

        if (radio_btn_group && widgets[i].type != WIDGET_RADIO_BTN)
            radio_btn_group = nullptr;

        switch (widgets[i].type)
        {
            case WIDGET_CHK_BTN:
                widget = gtk_check_button_new_with_mnemonic (dgettext (domain, widgets[i].label));
                init_toggle_button (widget, & widgets[i]);
                break;

            case WIDGET_LABEL:
            {
                if (strstr (widgets[i].label, "<b>"))
                    gtk_alignment_set_padding ((GtkAlignment *) alignment,
                     (i == 0) ? 0 : 12, 0, 0, 0);

                GtkWidget * icon = nullptr;
                create_label (& widgets[i], & label, & icon, domain);

                if (icon)
                {
<<<<<<< HEAD
                    widget = gtk_box_new (GTK_ORIENTATION_HORIZONTAL, 6);
                    gtk_box_pack_start ((GtkBox *) widget, icon, FALSE, FALSE, 0);
                    gtk_box_pack_start ((GtkBox *) widget, label, FALSE, FALSE, 0);
=======
                    widget = gtk_hbox_new (false, 6);
                    gtk_box_pack_start ((GtkBox *) widget, icon, false, false, 0);
                    gtk_box_pack_start ((GtkBox *) widget, label, false, false, 0);
>>>>>>> 4138c37f
                }
                else
                    widget = label;

                break;
            }

            case WIDGET_RADIO_BTN:
                widget = gtk_radio_button_new_with_mnemonic (radio_btn_group,
                 dgettext (domain, widgets[i].label));
                radio_btn_group = gtk_radio_button_get_group ((GtkRadioButton *) widget);
                init_radio_button (widget, & widgets[i]);
                break;

            case WIDGET_SPIN_BTN:
            {
<<<<<<< HEAD
                widget = gtk_box_new (GTK_ORIENTATION_HORIZONTAL, 6);
=======
                widget = gtk_hbox_new (false, 6);
>>>>>>> 4138c37f

                GtkWidget * label_pre = nullptr, * spin_btn = nullptr, * label_past = nullptr;
                create_spin_button (& widgets[i], & label_pre, & spin_btn, & label_past, domain);

                if (label_pre)
                    gtk_box_pack_start ((GtkBox *) widget, label_pre, false, false, 0);
                if (spin_btn)
                    gtk_box_pack_start ((GtkBox *) widget, spin_btn, false, false, 0);
                if (label_past)
                    gtk_box_pack_start ((GtkBox *) widget, label_past, false, false, 0);

                break;
            }

            case WIDGET_CUSTOM:
                if (widgets[i].data.populate)
                    widget = (GtkWidget *) widgets[i].data.populate ();

                break;

            case WIDGET_FONT_BTN:
            {
<<<<<<< HEAD
                widget = gtk_box_new (GTK_ORIENTATION_HORIZONTAL, 6);
=======
                widget = gtk_hbox_new (false, 6);
>>>>>>> 4138c37f

                GtkWidget * font_btn = nullptr;
                create_font_btn (& widgets[i], & label, & font_btn, domain);

                if (label)
                    gtk_box_pack_start ((GtkBox *) widget, label, false, false, 0);
                if (font_btn)
                    gtk_box_pack_start ((GtkBox *) widget, font_btn, false, false, 0);

                break;
            }

            case WIDGET_TABLE:
<<<<<<< HEAD
                widget = gtk_grid_new ();
                gtk_grid_set_column_spacing ((GtkGrid *) widget, 6);
                gtk_grid_set_row_spacing ((GtkGrid *) widget, 6);
=======
                widget = gtk_table_new (0, 0, false);
                gtk_table_set_col_spacings ((GtkTable *) widget, 6);
                gtk_table_set_row_spacings ((GtkTable *) widget, 6);
>>>>>>> 4138c37f

                fill_grid (widget, widgets[i].data.table.elem, widgets[i].data.table.rows, domain);

                break;

            case WIDGET_ENTRY:
            {
<<<<<<< HEAD
                widget = gtk_box_new (GTK_ORIENTATION_HORIZONTAL, 6);
=======
                widget = gtk_hbox_new (false, 6);
>>>>>>> 4138c37f

                GtkWidget * entry = nullptr;
                create_entry (& widgets[i], & label, & entry, domain);

                if (label)
                    gtk_box_pack_start ((GtkBox *) widget, label, false, false, 0);
                if (entry)
<<<<<<< HEAD
                    gtk_box_pack_start ((GtkBox *) widget, entry, TRUE, TRUE, 0);
=======
                    gtk_box_pack_start ((GtkBox *) widget, entry, false, false, 0);
>>>>>>> 4138c37f

                break;
            }

            case WIDGET_COMBO_BOX:
            {
<<<<<<< HEAD
                widget = gtk_box_new (GTK_ORIENTATION_HORIZONTAL, 6);
=======
                widget = gtk_hbox_new (false, 6);
>>>>>>> 4138c37f

                GtkWidget * combo = nullptr;
                create_cbox (& widgets[i], & label, & combo, domain);

                if (label)
                    gtk_box_pack_start ((GtkBox *) widget, label, false, false, 0);
                if (combo)
                    gtk_box_pack_start ((GtkBox *) widget, combo, false, false, 0);

                break;
            }

            case WIDGET_BOX:
                if (widgets[i].data.box.horizontal)
<<<<<<< HEAD
                    widget = gtk_box_new (GTK_ORIENTATION_HORIZONTAL, 6);
                else
                    widget = gtk_box_new (GTK_ORIENTATION_VERTICAL, 0);
=======
                    widget = gtk_hbox_new (false, 6);
                else
                    widget = gtk_vbox_new (false, 0);
>>>>>>> 4138c37f

                audgui_create_widgets_with_domain (widget,
                 widgets[i].data.box.elem, widgets[i].data.box.n_elem, domain);

                if (widgets[i].data.box.frame)
                {
                    GtkWidget * frame = gtk_frame_new (dgettext (domain, widgets[i].label));
                    gtk_container_add ((GtkContainer *) frame, widget);
                    widget = frame;
                }

                break;

            case WIDGET_NOTEBOOK:
                gtk_alignment_set_padding ((GtkAlignment *) alignment, 0, 0, 0, 0);

                widget = gtk_notebook_new ();

                for (int j = 0; j < widgets[i].data.notebook.n_tabs; j ++)
                {
<<<<<<< HEAD
                    GtkWidget * vbox = gtk_box_new (GTK_ORIENTATION_VERTICAL, 0);
=======
                    GtkWidget * vbox = gtk_vbox_new (false, 0);
>>>>>>> 4138c37f
                    gtk_container_set_border_width ((GtkContainer *) vbox, 6);

                    audgui_create_widgets_with_domain (vbox,
                     widgets[i].data.notebook.tabs[j].widgets,
                     widgets[i].data.notebook.tabs[j].n_widgets, domain);

                    gtk_notebook_append_page ((GtkNotebook *) widget, vbox,
                     gtk_label_new (dgettext (domain,
                     widgets[i].data.notebook.tabs[j].name)));
                }

                break;

            case WIDGET_SEPARATOR:
                gtk_alignment_set_padding ((GtkAlignment *) alignment, 6, 6, 0, 0);

                widget = gtk_separator_new (widgets[i].data.separator.horizontal
                 ? GTK_ORIENTATION_HORIZONTAL : GTK_ORIENTATION_VERTICAL);
                break;

            default:
                break;
        }

        if (widget)
        {
            /* use uniform spacing for horizontal boxes */
            if (gtk_orientable_get_orientation ((GtkOrientable *) box) ==
             GTK_ORIENTATION_HORIZONTAL)
                gtk_alignment_set_padding ((GtkAlignment *) alignment, 0, 0, 0, 0);

            gtk_container_add ((GtkContainer *) alignment, widget);

            if (widgets[i].tooltip && widgets[i].type != WIDGET_SPIN_BTN)
                gtk_widget_set_tooltip_text (widget, dgettext (domain,
                 widgets[i].tooltip));
        }
    }
}<|MERGE_RESOLUTION|>--- conflicted
+++ resolved
@@ -444,11 +444,7 @@
         {
             if (! child_box)
             {
-<<<<<<< HEAD
                 child_box = gtk_box_new (GTK_ORIENTATION_VERTICAL, 0);
-=======
-                child_box = gtk_vbox_new (false, 0);
->>>>>>> 4138c37f
                 g_object_set_data ((GObject *) widget, "child", child_box);
 
                 GtkWidget * alignment = gtk_alignment_new (0.5, 0.5, 1, 1);
@@ -491,15 +487,9 @@
 
                 if (icon)
                 {
-<<<<<<< HEAD
                     widget = gtk_box_new (GTK_ORIENTATION_HORIZONTAL, 6);
-                    gtk_box_pack_start ((GtkBox *) widget, icon, FALSE, FALSE, 0);
-                    gtk_box_pack_start ((GtkBox *) widget, label, FALSE, FALSE, 0);
-=======
-                    widget = gtk_hbox_new (false, 6);
                     gtk_box_pack_start ((GtkBox *) widget, icon, false, false, 0);
                     gtk_box_pack_start ((GtkBox *) widget, label, false, false, 0);
->>>>>>> 4138c37f
                 }
                 else
                     widget = label;
@@ -516,11 +506,7 @@
 
             case WIDGET_SPIN_BTN:
             {
-<<<<<<< HEAD
                 widget = gtk_box_new (GTK_ORIENTATION_HORIZONTAL, 6);
-=======
-                widget = gtk_hbox_new (false, 6);
->>>>>>> 4138c37f
 
                 GtkWidget * label_pre = nullptr, * spin_btn = nullptr, * label_past = nullptr;
                 create_spin_button (& widgets[i], & label_pre, & spin_btn, & label_past, domain);
@@ -543,11 +529,7 @@
 
             case WIDGET_FONT_BTN:
             {
-<<<<<<< HEAD
                 widget = gtk_box_new (GTK_ORIENTATION_HORIZONTAL, 6);
-=======
-                widget = gtk_hbox_new (false, 6);
->>>>>>> 4138c37f
 
                 GtkWidget * font_btn = nullptr;
                 create_font_btn (& widgets[i], & label, & font_btn, domain);
@@ -561,15 +543,9 @@
             }
 
             case WIDGET_TABLE:
-<<<<<<< HEAD
                 widget = gtk_grid_new ();
                 gtk_grid_set_column_spacing ((GtkGrid *) widget, 6);
                 gtk_grid_set_row_spacing ((GtkGrid *) widget, 6);
-=======
-                widget = gtk_table_new (0, 0, false);
-                gtk_table_set_col_spacings ((GtkTable *) widget, 6);
-                gtk_table_set_row_spacings ((GtkTable *) widget, 6);
->>>>>>> 4138c37f
 
                 fill_grid (widget, widgets[i].data.table.elem, widgets[i].data.table.rows, domain);
 
@@ -577,11 +553,7 @@
 
             case WIDGET_ENTRY:
             {
-<<<<<<< HEAD
                 widget = gtk_box_new (GTK_ORIENTATION_HORIZONTAL, 6);
-=======
-                widget = gtk_hbox_new (false, 6);
->>>>>>> 4138c37f
 
                 GtkWidget * entry = nullptr;
                 create_entry (& widgets[i], & label, & entry, domain);
@@ -589,22 +561,14 @@
                 if (label)
                     gtk_box_pack_start ((GtkBox *) widget, label, false, false, 0);
                 if (entry)
-<<<<<<< HEAD
-                    gtk_box_pack_start ((GtkBox *) widget, entry, TRUE, TRUE, 0);
-=======
                     gtk_box_pack_start ((GtkBox *) widget, entry, false, false, 0);
->>>>>>> 4138c37f
 
                 break;
             }
 
             case WIDGET_COMBO_BOX:
             {
-<<<<<<< HEAD
                 widget = gtk_box_new (GTK_ORIENTATION_HORIZONTAL, 6);
-=======
-                widget = gtk_hbox_new (false, 6);
->>>>>>> 4138c37f
 
                 GtkWidget * combo = nullptr;
                 create_cbox (& widgets[i], & label, & combo, domain);
@@ -619,15 +583,9 @@
 
             case WIDGET_BOX:
                 if (widgets[i].data.box.horizontal)
-<<<<<<< HEAD
                     widget = gtk_box_new (GTK_ORIENTATION_HORIZONTAL, 6);
                 else
                     widget = gtk_box_new (GTK_ORIENTATION_VERTICAL, 0);
-=======
-                    widget = gtk_hbox_new (false, 6);
-                else
-                    widget = gtk_vbox_new (false, 0);
->>>>>>> 4138c37f
 
                 audgui_create_widgets_with_domain (widget,
                  widgets[i].data.box.elem, widgets[i].data.box.n_elem, domain);
@@ -648,11 +606,7 @@
 
                 for (int j = 0; j < widgets[i].data.notebook.n_tabs; j ++)
                 {
-<<<<<<< HEAD
                     GtkWidget * vbox = gtk_box_new (GTK_ORIENTATION_VERTICAL, 0);
-=======
-                    GtkWidget * vbox = gtk_vbox_new (false, 0);
->>>>>>> 4138c37f
                     gtk_container_set_border_width ((GtkContainer *) vbox, 6);
 
                     audgui_create_widgets_with_domain (vbox,
