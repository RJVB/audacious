SHARED_LIB = ${LIB_PREFIX}audqt${LIB_SUFFIX}
LIB_MAJOR = 2
LIB_MINOR = 1

SRCS = about-qt.cc \
       art-qt.cc \
       audqt.cc \
       equalizer-qt.cc \
       fileopener.cc \
       images.cc \
       infowin-qt.cc \
       info-widget.cc \
       log-inspector.cc \
       menu-qt.cc \
       playlist-management.cc \
       plugin-menu-qt.cc \
       prefs-builder.cc \
       prefs-plugin.cc \
       prefs-widget-qt.cc \
       prefs-window-qt.cc \
       prefs-pluginlist-model.cc \
       queue-manager-qt.cc \
       url-opener-qt.cc \
       volumebutton.cc

INCLUDES = export.h \
           iface.h \
           info-widget.h \
           libaudqt.h \
           menu.h

include ../../buildsys.mk
include ../../extra.mk

includesubdir = libaudqt

LD = ${CXX}

CPPFLAGS := -I.. -I../.. \
            ${CPPFLAGS} \
            ${QT_CFLAGS} \
            -DLIBAUDQT_BUILD

CFLAGS += ${LIB_CFLAGS}

LIBS := -L../libaudcore -laudcore \
        ${LIBS} -lm \
        ${QT_LIBS}

# TODO: restore dependency on the embedded icon index.theme file if required
images.cc: images.qrc
<<<<<<< HEAD
	rcc $< -o $@
=======
	${QT_BINPATH}/rcc images.qrc -o images.cc
>>>>>>> fe5903dc
<|MERGE_RESOLUTION|>--- conflicted
+++ resolved
@@ -47,10 +47,5 @@
         ${LIBS} -lm \
         ${QT_LIBS}
 
-# TODO: restore dependency on the embedded icon index.theme file if required
 images.cc: images.qrc
-<<<<<<< HEAD
-	rcc $< -o $@
-=======
-	${QT_BINPATH}/rcc images.qrc -o images.cc
->>>>>>> fe5903dc
+	${QT_BINPATH}/rcc $< -o $@