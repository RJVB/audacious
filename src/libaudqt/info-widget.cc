/*
 * info-widget.h
 * Copyright 2006-2017 René Bertin, Thomas Lange, John Lindgren,
 *                     William Pitcock, Tomasz Moń, and Eugene Zagidullin
 *
 * Redistribution and use in source and binary forms, with or without
 * modification, are permitted provided that the following conditions are met:
 *
 * 1. Redistributions of source code must retain the above copyright notice,
 *    this list of conditions, and the following disclaimer.
 *
 * 2. Redistributions in binary form must reproduce the above copyright notice,
 *    this list of conditions, and the following disclaimer in the documentation
 *    provided with the distribution.
 *
 * This software is provided "as is" and without any warranty, express or
 * implied. In no event shall the authors be liable for any damages arising from
 * the use of this software.
 */

#include "info-widget.h"
#include "libaudqt.h"
#include "libaudqt-internal.h"

#include <QHeaderView>
#include <QMenu>
#include <QApplication>
#include <QClipboard>
#include <QMimeData>

#include <libaudcore/i18n.h>
#include <libaudcore/probe.h>
#include <libaudcore/tuple.h>

namespace audqt {

struct TupleFieldMap {
    const char * name;
    Tuple::Field field;
    bool editable;
};

static const TupleFieldMap tuple_field_map[] = {
    {N_("Metadata"), Tuple::Invalid, false},
    {N_("Artist"), Tuple::Artist, true},
    {N_("Album"), Tuple::Album, true},
    {N_("Title"), Tuple::Title, true},
    {N_("Track Number"), Tuple::Track, true},
    {N_("Genre"), Tuple::Genre, true},
    {N_("Comment"), Tuple::Comment, true},
    {N_("Album Artist"), Tuple::AlbumArtist, true},
    {N_("Composer"), Tuple::Composer, true},
    {N_("Performer"), Tuple::Performer, true},
    {N_("Recording Year"), Tuple::Year, true},
    {N_("Recording Date"), Tuple::Date, true},

    {nullptr, Tuple::Invalid, false},
    {N_("Technical"), Tuple::Invalid, false},
    {N_("Length"), Tuple::Length, false},
    {N_("Codec"), Tuple::Codec, false},
    {N_("Quality"), Tuple::Quality, false},
    {N_("Bitrate"), Tuple::Bitrate, false},

    {nullptr, Tuple::Invalid, false},
    {N_("Folder"), Tuple::Path, false},
    {N_("Filename"), Tuple::Basename, false},
};

class InfoModel : public QAbstractTableModel
{
public:
    InfoModel (QObject * parent = nullptr) :
        QAbstractTableModel (parent) {}

    int rowCount (const QModelIndex & parent = QModelIndex ()) const
        { return aud::n_elems (tuple_field_map); }
    int columnCount (const QModelIndex & parent = QModelIndex ()) const
        { return 2; }

    QVariant data (const QModelIndex & index, int role = Qt::DisplayRole) const;
    bool setData (const QModelIndex & index, const QVariant & value, int role = Qt::EditRole);
    Qt::ItemFlags flags (const QModelIndex & index) const;

    void setTupleData (const Tuple & tuple, String filename, PluginHandle * plugin)
    {
        m_tuple = tuple.ref ();
        m_filename = filename;
        m_plugin = plugin;
        m_dirty = false;
    }

    bool updateFile () const;

private:
    Tuple m_tuple;
    String m_filename;
    PluginHandle * m_plugin = nullptr;
    bool m_dirty = false;
};

EXPORT InfoWidget::InfoWidget (QWidget * parent) :
    QTreeView (parent),
    m_model (new InfoModel (this))
{
    setFont (get_font_for_class ("InfoWidget"));
    setModel (m_model);
    header ()->hide ();
    setIndentation (0);
    resizeColumnToContents (0);
<<<<<<< HEAD
    setContextMenuPolicy(Qt::CustomContextMenu);
    connect (this, &QTreeView::customContextMenuRequested, this, &InfoWidget::contextMenu);
=======
    setContextMenuPolicy (Qt::CustomContextMenu);

    connect (this, & QWidget::customContextMenuRequested, [this] (const QPoint & pos)
    {
        auto index = indexAt (pos);
        if (index.column () != 1)
            return;
        auto text = m_model->data (index, Qt::DisplayRole).toString ();
        if (! text.isEmpty ())
            show_copy_context_menu (this, mapToGlobal (pos), text);
    });
>>>>>>> 148f6ef9
}

EXPORT InfoWidget::~InfoWidget ()
{
}

EXPORT void InfoWidget::fillInfo (const char * filename, const Tuple & tuple,
 PluginHandle * decoder, bool updating_enabled)
{
    m_model->setTupleData (tuple, String (filename), decoder);
    reset ();
    setEditTriggers (updating_enabled ? QAbstractItemView::SelectedClicked : QAbstractItemView::NoEditTriggers);
}

EXPORT bool InfoWidget::updateFile ()
{
    return m_model->updateFile ();
}

void InfoWidget::contextMenu (const QPoint & pos)
{
    QModelIndex index = indexAt (pos);
    if (index.column () == 1)
    {
        QMenu *contextMenu = new QMenu (this);
        QAction *copyAction = new QAction ( audqt::get_icon ("edit-copy"), N_("Copy"), contextMenu);
        const QString text = m_model->data (index, Qt::DisplayRole).toString();
        connect (copyAction, &QAction::triggered, copyAction, [text] () {
            QMimeData *data = new QMimeData;
            data->setText (text);
            QApplication::clipboard ()->setMimeData (data);
        });
        contextMenu->addAction (copyAction);
        // TODO: add a Paste action depending on or activating the edit state?
        contextMenu->exec (mapToGlobal (pos));
        contextMenu->deleteLater ();
    }
}

bool InfoModel::updateFile () const
{
    if (! m_dirty)
        return true;

    return aud_file_write_tuple (m_filename, m_plugin, m_tuple);
}

bool InfoModel::setData (const QModelIndex & index, const QVariant & value, int role)
{
    if (role != Qt::EditRole)
        return false;

    Tuple::Field field_id = tuple_field_map [index.row ()].field;
    if (field_id == Tuple::Invalid)
        return false;

    m_dirty = true;

    auto t = Tuple::field_get_type (field_id);
    if (t == Tuple::String)
    {
        m_tuple.set_str (field_id, value.toString ().toUtf8 ());
        emit dataChanged (index, index, {role});
        return true;
    }
    else if (t == Tuple::Int)
    {
        m_tuple.set_int (field_id, value.toInt ());
        emit dataChanged (index, index, {role});
        return true;
    }

    return false;
}

QVariant InfoModel::data (const QModelIndex & index, int role) const
{
    Tuple::Field field_id = tuple_field_map [index.row ()].field;

    if (role == Qt::DisplayRole || role == Qt::EditRole)
    {
        if (index.column () == 0)
            return translate_str (tuple_field_map [index.row ()].name);
        else if (index.column () == 1)
        {
            if (field_id == Tuple::Invalid)
                return QVariant ();

            switch (m_tuple.get_value_type (field_id))
            {
            case Tuple::String:
                if (field_id == Tuple::Basename)
                {
                    return QString (m_tuple.get_str (field_id)) + QStringLiteral (".")
                        + QString (m_tuple.get_str (Tuple::Suffix));
                }
                else
                    return QString (m_tuple.get_str (field_id));
            case Tuple::Int:
                return m_tuple.get_int (field_id);
            default:
                return QVariant ();
            }
        }
    }
    else if (role == Qt::FontRole)
    {
        if (field_id == Tuple::Invalid)
        {
            QFont f;
            f.setBold (true);
            return f;
        }
        return QVariant ();
    }

    return QVariant ();
}

Qt::ItemFlags InfoModel::flags (const QModelIndex & index) const
{
    if (index.column () == 1)
    {
        auto & t = tuple_field_map [index.row ()];

        if (t.field == Tuple::Invalid)
            return Qt::ItemNeverHasChildren;
        else if (t.editable)
            return Qt::ItemIsSelectable | Qt::ItemIsEditable | Qt::ItemIsEnabled;

        return Qt::ItemIsEnabled;
    }

    return Qt::ItemNeverHasChildren;
}

} // namespace audqt<|MERGE_RESOLUTION|>--- conflicted
+++ resolved
@@ -107,10 +107,6 @@
     header ()->hide ();
     setIndentation (0);
     resizeColumnToContents (0);
-<<<<<<< HEAD
-    setContextMenuPolicy(Qt::CustomContextMenu);
-    connect (this, &QTreeView::customContextMenuRequested, this, &InfoWidget::contextMenu);
-=======
     setContextMenuPolicy (Qt::CustomContextMenu);
 
     connect (this, & QWidget::customContextMenuRequested, [this] (const QPoint & pos)
@@ -122,7 +118,6 @@
         if (! text.isEmpty ())
             show_copy_context_menu (this, mapToGlobal (pos), text);
     });
->>>>>>> 148f6ef9
 }
 
 EXPORT InfoWidget::~InfoWidget ()
@@ -140,26 +135,6 @@
 EXPORT bool InfoWidget::updateFile ()
 {
     return m_model->updateFile ();
-}
-
-void InfoWidget::contextMenu (const QPoint & pos)
-{
-    QModelIndex index = indexAt (pos);
-    if (index.column () == 1)
-    {
-        QMenu *contextMenu = new QMenu (this);
-        QAction *copyAction = new QAction ( audqt::get_icon ("edit-copy"), N_("Copy"), contextMenu);
-        const QString text = m_model->data (index, Qt::DisplayRole).toString();
-        connect (copyAction, &QAction::triggered, copyAction, [text] () {
-            QMimeData *data = new QMimeData;
-            data->setText (text);
-            QApplication::clipboard ()->setMimeData (data);
-        });
-        contextMenu->addAction (copyAction);
-        // TODO: add a Paste action depending on or activating the edit state?
-        contextMenu->exec (mapToGlobal (pos));
-        contextMenu->deleteLater ();
-    }
 }
 
 bool InfoModel::updateFile () const
